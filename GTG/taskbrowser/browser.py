# -*- coding: utf-8 -*-
# pylint: disable-msg=W0201
# -----------------------------------------------------------------------------
# Getting Things Gnome! - a personal organizer for the GNOME desktop
# Copyright (c) 2008-2009 - Lionel Dricot & Bertrand Rousseau
#
# This program is free software: you can redistribute it and/or modify it under
# the terms of the GNU General Public License as published by the Free Software
# Foundation, either version 3 of the License, or (at your option) any later
# version.
#
# This program is distributed in the hope that it will be useful, but WITHOUT
# ANY WARRANTY; without even the implied warranty of MERCHANTABILITY or FITNESS
# FOR A PARTICULAR PURPOSE. See the GNU General Public License for more
# details.
#
# You should have received a copy of the GNU General Public License along with
# this program.  If not, see <http://www.gnu.org/licenses/>.
# -----------------------------------------------------------------------------


#=== IMPORT ===================================================================
#system imports
import pygtk
pygtk.require('2.0')
import gobject
import os
import gtk
import locale
import re
import datetime
import threading
import time
import string
import subprocess
from Cheetah.Template import Template
from xdg.BaseDirectory import xdg_config_home

#our own imports
import GTG
from GTG import info
from GTG import _
from GTG.core.task                    import Task
from GTG.core.tagstore                import Tag
from GTG.taskeditor.editor            import TaskEditor
from GTG.taskbrowser                  import GnomeConfig
from GTG.taskbrowser                  import tasktree
from GTG.taskbrowser.tasktree         import TaskTreeModel,\
                                             ActiveTaskTreeView,\
                                             ClosedTaskTreeView
from GTG.taskbrowser                  import tagtree
from GTG.taskbrowser.tagtree          import TagTreeModel,\
                                             TagTreeView
from GTG.tools                        import openurl
from GTG.tools.dates                  import strtodate,\
                                             no_date,\
                                             RealDate
from GTG.core.plugins.manager         import PluginManager
from GTG.core.plugins.engine          import PluginEngine
from GTG.core.plugins.api             import PluginAPI

#=== OBJECTS ==================================================================

#=== MAIN CLASS ===============================================================

WINDOW_TITLE = "Getting Things GNOME!"

#Some default preferences that we should save in a file
WORKVIEW           = False
SIDEBAR            = False
CLOSED_PANE        = False
QUICKADD_PANE      = True
TOOLBAR            = True
BG_COLOR           = True
#EXPERIMENTAL_NOTES = False
TIME = 0

class Timer:
    def __init__(self,st):
        self.st = st
    def __enter__(self): self.start = time.time()
    def __exit__(self, *args): 
        print "%s : %s" %(self.st,time.time() - self.start)

class TaskBrowser:

    def __init__(self, requester, config, logger=None):

        self.logger=logger

        # Object prime variables
        self.priv   = {}
        self.req    = requester
        self.config = config.conf_dict
        self.task_config = config.task_conf_dict

        ### YOU CAN DEFINE YOUR INTERNAL MECHANICS VARIABLES BELOW
        # Task deletion
        self.tid_todelete = None # The tid that will be deleted
        # Editors
        self.opened_task  = {}   # This is the list of tasks that are already
                                 # opened in an editor of course it's empty
                                 # right now

        # Setup default values for view
        self._init_browser_config()

        # Setup GTG icon theme
        self._init_icon_theme()

        # Set up models
        self._init_models()

        # Load window tree
        self.builder = gtk.Builder() 
        self.builder.add_from_file(GnomeConfig.GLADE_FILE)

        # Define aliases for specific widgets
        self._init_widget_aliases()

        # Init non-glade widgets
        self._init_ui_widget()

        #Set the tooltip for the toolbar buttons
        self._init_toolbar_tooltips()

        # Initialize "About" dialog
        self._init_about_dialog()

        #Create our dictionay and connect it
        self._init_signal_connections()

        # Setting the default for the view
        # When there is no config, this should define the first configuration
        # of the UI
        self._init_view_defaults()

        # Define accelerator keys
        self._init_accelerators()
        
        # Initialize the plugin-engine
        self.p_apis = [] #the list of each plugin apis.
        self._init_plugin_engine()
        self.pm = None #the plugin manager window
        
        self.refresh_lock = threading.Lock()

        # NOTES
        #self._init_note_support()

### INIT HELPER FUNCTIONS #####################################################
#
    def _init_browser_config(self):
        self.priv["collapsed_tids"]           = []
        self.priv["tasklist"]                 = {}
        self.priv["tasklist"]["sort_column"]  = None
        self.priv["tasklist"]["sort_order"]   = gtk.SORT_ASCENDING
        self.priv["ctasklist"]                = {}
        self.priv["ctasklist"]["sort_column"] = None
        self.priv["ctasklist"]["sort_order"]  = gtk.SORT_ASCENDING
        self.priv['selected_rows']            = None
        self.priv['workview']                 = False
        #self.priv['noteview']                = False
        self.priv['filter_cbs']               = []
        self.priv['quick_add_cbs']            = []

    def _init_icon_theme(self):
        icon_dirs = [GTG.DATA_DIR, os.path.join(GTG.DATA_DIR, "icons")]
        for i in icon_dirs:
            gtk.icon_theme_get_default().prepend_search_path(i)
            gtk.window_set_default_icon_name("gtg")

    def _init_models(self):

        # Base models
        self.task_tree_model = TaskTreeModel(requester=self.req)
        
        # Active Tasks
        self.task_modelfilter = self.task_tree_model.filter_new()
        self.task_modelfilter.set_visible_func(self.active_task_visible_func)
        self.task_modelsort = gtk.TreeModelSort(self.task_modelfilter)
        self.task_modelsort.set_sort_func(\
            tasktree.COL_DDATE, self.dleft_sort_func)
        self.task_modelsort.set_sort_func(\
            tasktree.COL_DLEFT, self.dleft_sort_func)
        
        # Closed Tasks: dismissed and done
        self.ctask_modelfilter = self.task_tree_model.filter_new()
        self.ctask_modelfilter.set_visible_func(self.closed_task_visible_func)
        self.ctask_modelsort = gtk.TreeModelSort(self.ctask_modelfilter)
        
        # Tags
        self.tag_model = TagTreeModel(requester=self.req)
        self.tag_modelfilter = self.tag_model.filter_new()
        self.tag_modelfilter.set_visible_func(self.tag_visible_func)
        self.tag_modelsort = gtk.TreeModelSort(self.tag_modelfilter)
        self.tag_modelsort.set_sort_func(\
            tagtree.COL_ID, self.tag_sort_func)

        # Build the "all tags tag"
        self.alltag_tag = Tag("gtg-tags-all")
        self.alltag_tag.set_attribute("special","all")
        self.alltag_tag.set_attribute("label","<span weight='bold'>%s</span>"\
                                             % _("All tasks"))
        self.alltag_tag.set_attribute("icon","gtg-tags-all")
        self.alltag_tag.set_attribute("order",0)
        # Build the "without tag tag"
        self.notag_tag = Tag("gtg-tags-none")
        self.notag_tag.set_attribute("special","notag")
        self.notag_tag.set_attribute("label","<span weight='bold'>%s</span>"\
                                             % _("Tasks with no tags"))
        self.notag_tag.set_attribute("icon","gtg-tags-none")
        self.notag_tag.set_attribute("order",1)
        # Build the separator
        self.sep_tag = Tag("gtg-tags-sep")
        self.sep_tag.set_attribute("special","sep")
        self.sep_tag.set_attribute("order",2)
        # Add them to the model
        self.tag_model.add_tag(self.alltag_tag.get_name(), self.alltag_tag)
        self.tag_model.add_tag(self.notag_tag.get_name(), self.notag_tag)
        self.tag_model.add_tag(self.sep_tag.get_name(), self.sep_tag)

    def _init_widget_aliases(self):
        self.window             = self.builder.get_object("MainWindow")
        self.tagpopup           = self.builder.get_object("TagContextMenu")
        self.taskpopup          = self.builder.get_object("TaskContextMenu")
        self.ctaskpopup = \
            self.builder.get_object("ClosedTaskContextMenu")
        self.editbutton         = self.builder.get_object("edit_b")
        self.donebutton         = self.builder.get_object("mark_as_done_b")
        self.newtask            = self.builder.get_object("new_task_b")
        self.newsubtask         = self.builder.get_object("new_subtask_b")
        self.dismissbutton      = self.builder.get_object("dismiss")
        self.about              = self.builder.get_object("aboutdialog1")
        self.edit_mi            = self.builder.get_object("edit_mi")
        self.main_pane          = self.builder.get_object("main_pane")
        self.menu_view_workview = self.builder.get_object("view_workview")
        self.toggle_workview    = self.builder.get_object("workview_toggle")
        self.quickadd_entry     = self.builder.get_object("quickadd_field")
        self.closed_pane        = self.builder.get_object("closed_pane")
        self.toolbar            = self.builder.get_object("task_tb")
        self.quickadd_pane      = self.builder.get_object("quickadd_pane")
        self.sidebar            = self.builder.get_object("sidebar")
        self.sidebar_container  = self.builder.get_object("sidebar-scroll")
        self.export_dialog      = self.builder.get_object("export_dialog")
        self.export_combo_templ = self.builder.get_object("export_combo_templ")
        self.export_image       = self.builder.get_object("export_image")
        # Tree views
        #self.tags_tv             = self.builder.get_object("tag_tview")
        # NOTES
        #self.new_note_button    = self.builder.get_object("new_note_button")
        #self.note_toggle        = self.builder.get_object("note_toggle")

    def _init_ui_widget(self):
        # The Active tasks treeview
        self.task_tv = ActiveTaskTreeView()
        self.task_tv.set_model(self.task_modelsort)
        self.main_pane.add(self.task_tv)

        # The done/dismissed taks treeview
        self.ctask_tv = ClosedTaskTreeView()
        self.ctask_tv.set_model(self.ctask_modelsort)
        self.closed_pane.add(self.ctask_tv)

        # The tags treeview
        self.tags_tv = TagTreeView()
        self.tags_tv.set_model(self.tag_modelsort)
        self.tags_tv.expand_row('0', True)
        self.sidebar_container.add(self.tags_tv)

    def _init_toolbar_tooltips(self):
        self.donebutton.set_tooltip_text(GnomeConfig.MARK_DONE_TOOLTIP)
        self.editbutton.set_tooltip_text(GnomeConfig.EDIT_TOOLTIP)
        self.dismissbutton.set_tooltip_text(GnomeConfig.MARK_DISMISS_TOOLTIP)
        self.newtask.set_tooltip_text(GnomeConfig.NEW_TASK_TOOLTIP)
        self.newsubtask.set_tooltip_text(GnomeConfig.NEW_SUBTASK_TOOLTIP)
        self.toggle_workview.set_tooltip_text(\
            GnomeConfig.WORKVIEW_TOGGLE_TOOLTIP)

    def _init_about_dialog(self):
        gtk.about_dialog_set_url_hook(lambda dialog, url: openurl.openurl(url))
        self.about.set_website(info.URL)
        self.about.set_website_label(info.URL)
        self.about.set_version(info.VERSION)
        self.about.set_authors(info.AUTHORS)
        self.about.set_artists(info.ARTISTS)
        self.about.set_translator_credits(info.TRANSLATORS)

    def _init_signal_connections(self):

        SIGNAL_CONNECTIONS_DIC = {
#            "on_force_refresh":
#                self.on_force_refresh,
            "on_add_task":
                self.on_add_task,
            "on_add_note":
                (self.on_add_task, 'Note'),
            "on_edit_active_task":
                self.on_edit_active_task,
            "on_edit_done_task":
                self.on_edit_done_task,
#            "on_edit_note":
#                self.on_edit_note,
            "on_delete_task":
                self.on_delete_task,
            "on_mark_as_done":
                self.on_mark_as_done,
            "on_dismiss_task":
                self.on_dismiss_task,
            "on_delete":
                self.on_delete,
            "on_move":
                self.on_move,
            "on_size_allocate":
                self.on_size_allocate,
            "on_file_export_activate":
                self.on_export,
            "gtk_main_quit":
                self.on_close,
            "on_delete_confirm":
                self.on_delete_confirm,
            "on_delete_cancel":
                lambda x: x.hide,
            "on_add_subtask":
                self.on_add_subtask,
            "on_colorchooser_activate":
                self.on_colorchooser_activate,
            "on_workview_toggled":
                self.on_workview_toggled,
            "on_note_toggled":
                self.on_note_toggled,
            "on_view_workview_toggled":
                self.on_workview_toggled,
            "on_view_closed_toggled":
                self.on_closed_toggled,
            "on_view_sidebar_toggled":
                self.on_sidebar_toggled,
            "on_bg_color_toggled":
                self.on_bg_color_toggled,
            "on_quickadd_field_activate":
                self.on_quickadd_activate,
            "on_quickadd_button_activate":
                self.on_quickadd_activate,
            "on_view_quickadd_toggled":
                self.on_toggle_quickadd,
            "on_view_toolbar_toggled":
                self.on_toolbar_toggled,
            "on_about_clicked":
                self.on_about_clicked,
            "on_about_delete":
                self.on_about_close,
            "on_about_close":
                self.on_about_close,
            "on_nonworkviewtag_toggled":
                self.on_nonworkviewtag_toggled,
            "on_pluginmanager_activate": 
                self.on_pluginmanager_activate,
            "on_export_btn_open_clicked": 
                self.on_export_open,
            "on_export_btn_save_clicked": 
                self.on_export_save,
            "on_export_dialog_delete_event": 
                self.on_export_cancel,
            "on_export_combo_templ_changed":
                self.on_export_combo_changed
        }

        self.builder.connect_signals(SIGNAL_CONNECTIONS_DIC)

        if (self.window):
            self.window.connect("destroy", gtk.main_quit)

        # Active tasks TreeView
        self.task_tv.connect('row-activated',\
            self.on_edit_active_task)
        self.task_tv.connect('button-press-event',\
            self.on_task_treeview_button_press_event)
        self.task_tv.connect('key-press-event',\
            self.on_task_treeview_key_press_event)
        
        # Closed tasks TreeView
        self.ctask_tv.connect('row-activated',\
            self.on_edit_done_task)
        self.ctask_tv.connect('button-press-event',\
            self.on_closed_task_treeview_button_press_event)
        self.ctask_tv.connect('key-press-event',\
            self.on_closed_task_treeview_key_press_event)

        # Closed tasks TreeView
        self.tags_tv.connect('cursor-changed',\
            self.on_select_tag)
        self.tags_tv.connect('row-activated',\
            self.on_select_tag)
        self.tags_tv.connect('button-press-event',\
            self.on_tag_treeview_button_press_event)

        # Connect requester signals to TreeModels
        self.req.connect("task-added", self.on_task_added) 
        self.req.connect("task-deleted", self.on_task_deleted)
        self.req.connect("task-modified", self.on_task_modified)
        
        # Connect signals from models
        self.task_modelsort.connect("row-has-child-toggled", self.on_child_toggled)

    def _init_view_defaults(self):
        self.menu_view_workview.set_active(WORKVIEW)
        self.builder.get_object("view_sidebar").set_active(SIDEBAR)
        self.builder.get_object("view_closed").set_active(CLOSED_PANE)
        self.builder.get_object("view_quickadd").set_active(QUICKADD_PANE)
        self.builder.get_object("view_toolbar").set_active(TOOLBAR)
        self.priv["bg_color_enable"] = BG_COLOR
        # Set sorting order
        self.task_modelsort.set_sort_column_id(\
            tasktree.COL_DLEFT, gtk.SORT_ASCENDING)
        self.ctask_modelsort.set_sort_column_id(\
            tasktree.COL_CDATE, gtk.SORT_DESCENDING)
        self.tag_modelsort.set_sort_column_id(\
            tagtree.COL_ID, gtk.SORT_ASCENDING)

    def _init_accelerators(self):

        agr = gtk.AccelGroup()
        self.builder.get_object("MainWindow").add_accel_group(agr)

        view_sidebar = self.builder.get_object("view_sidebar")
        key, mod     = gtk.accelerator_parse("F9")
        view_sidebar.add_accelerator("activate", agr, key, mod,\
            gtk.ACCEL_VISIBLE)

        file_quit = self.builder.get_object("file_quit")
        key, mod  = gtk.accelerator_parse("<Control>q")
        file_quit.add_accelerator("activate", agr, key, mod, gtk.ACCEL_VISIBLE)

        edit_undo = self.builder.get_object("edit_undo")
        key, mod  = gtk.accelerator_parse("<Control>z")
        edit_undo.add_accelerator("activate", agr, key, mod, gtk.ACCEL_VISIBLE)

        edit_redo = self.builder.get_object("edit_redo")
        key, mod  = gtk.accelerator_parse("<Control>y")
        edit_redo.add_accelerator("activate", agr, key, mod, gtk.ACCEL_VISIBLE)

        new_task_mi = self.builder.get_object("new_task_mi")
        key, mod    = gtk.accelerator_parse("<Control>n")
        new_task_mi.add_accelerator("activate", agr, key, mod,\
            gtk.ACCEL_VISIBLE)

        new_subtask_mi = self.builder.get_object("new_subtask_mi")
        key, mod       = gtk.accelerator_parse("<Control><Shift>n")
        new_subtask_mi.add_accelerator("activate", agr, key, mod,\
            gtk.ACCEL_VISIBLE)

        edit_button = self.builder.get_object("edit_b")
        key, mod    = gtk.accelerator_parse("<Control>e")
        edit_button.add_accelerator("clicked", agr, key, mod,\
            gtk.ACCEL_VISIBLE)

        quickadd_field = self.builder.get_object('quickadd_field')
        key, mod = gtk.accelerator_parse('<Control>l')
        quickadd_field.add_accelerator(
            'grab-focus', agr, key, mod, gtk.ACCEL_VISIBLE)

        mark_done_mi = self.builder.get_object('mark_done_mi')
        key, mod = gtk.accelerator_parse('<Control>d')
        mark_done_mi.add_accelerator(
            'activate', agr, key, mod, gtk.ACCEL_VISIBLE)

        task_dismiss = self.builder.get_object('task_dismiss')
        key, mod = gtk.accelerator_parse('<Control>i')
        task_dismiss.add_accelerator(
            'activate', agr, key, mod, gtk.ACCEL_VISIBLE)
        
    def _init_plugin_engine(self):
        # plugins - Init
        self.pengine = PluginEngine(GTG.PLUGIN_DIR)
        # loads the plugins in the plugin dir
        self.plugins = self.pengine.LoadPlugins()
        
        # initializes the plugin api class
        self.plugin_api = PluginAPI(self.window, self.config, GTG.DATA_DIR, self.builder,\
                                    self.req, self.task_tv, self.priv['filter_cbs'],\
                                    self.tagpopup, self.tags_tv, None, None,\
                                    self.priv['quick_add_cbs'])
        self.p_apis.append(self.plugin_api)
        
        if self.plugins:
            # checks the conf for user settings
            if self.config.has_key("plugins"):
                if self.config["plugins"].has_key("enabled"):
                    plugins_enabled = self.config["plugins"]["enabled"]
                    for p in self.plugins:
                        if p['name'] in plugins_enabled:
                            p['state'] = True
                        
                if self.config["plugins"].has_key("disabled"):
                    plugins_disabled = self.config["plugins"]["disabled"]
                    for p in self.plugins:    
                        if p['name'] in plugins_disabled:
                            p['state'] = False
            
            # initializes and activates each plugin (that is enabled)
            self.pengine.activatePlugins(self.plugins, self.p_apis)

#    def _init_note_support(self):
#        self.notes  = EXPERIMENTAL_NOTES
#        # Hide notes if disabled
#        if not self.notes:
#            self.note_toggle.hide()
#            self.new_note_button.hide()
#        #Set the tooltip for the toolbar button
#        self.new_note_button.set_tooltip_text("Create a new note")
#        self.note_tview = self.builder.get_object("note_tview")
#        self.note_tview = gtk.TreeView()
#        self.note_tview.connect("row-activated", self.on_edit_note)
#        self.note_tview.show()
#        self.note_ts    = gtk.TreeStore(gobject.TYPE_PYOBJECT, str, str)

### HELPER FUNCTIONS ##########################################################
#
    def restore_state_from_conf(self):

        # Extract state from configuration dictionary
        if not "browser" in self.config:
            return

        if ("width" in self.config["browser"] and
            "height" in self.config["browser"]):
            width = int(self.config["browser"]["width"])
            height = int(self.config["browser"]["height"])
            self.window.resize(width, height)

        if ("x_pos" in self.config["browser"] and
            "y_pos" in self.config["browser"]):

            xpos = int(self.config["browser"]["x_pos"])
            ypos = int(self.config["browser"]["y_pos"])
            self.window.move(xpos, ypos)

        if "tag_pane" in self.config["browser"]:
            tag_pane = eval(self.config["browser"]["tag_pane"])
            if not tag_pane:
                self.builder.get_object("view_sidebar").set_active(False)
                self.sidebar.hide()
            else:
                self.builder.get_object("view_sidebar").set_active(True)
                self.sidebar.show()

        if "closed_task_pane" in self.config["browser"]:
            closed_task_pane = eval(
                self.config["browser"]["closed_task_pane"])
            if not closed_task_pane:
                self.closed_pane.hide()
                self.builder.get_object("view_closed").set_active(False)
            else:
                self.closed_pane.show()
                self.builder.get_object("view_closed").set_active(True)

        if "ctask_pane_height" in self.config["browser"]:
            ctask_pane_height = eval(
                self.config["browser"]["ctask_pane_height"])
            self.builder.get_object("vpaned1").set_position(ctask_pane_height)

        if "toolbar" in self.config["browser"]:
            toolbar = eval(self.config["browser"]["toolbar"])
            if not toolbar:
                self.toolbar.hide()
                self.builder.get_object("view_toolbar").set_active(False)

        if "quick_add" in self.config["browser"]:
            quickadd_pane = eval(self.config["browser"]["quick_add"])
            if not quickadd_pane:
                self.quickadd_pane.hide()
                self.builder.get_object("view_quickadd").set_active(False)

        if "bg_color_enable" in self.config["browser"]:
            bgcol_enable = eval(self.config["browser"]["bg_color_enable"])
            self.priv["bg_color_enable"] = bgcol_enable
            self.builder.get_object("bgcol_enable").set_active(bgcol_enable)

        if "collapsed_tasks" in self.config["browser"]:
            self.priv["collapsed_tids"] = self.config[
                "browser"]["collapsed_tasks"]

        if "tasklist_sort" in self.config["browser"]:
            col_id, order = self.config["browser"]["tasklist_sort"]
            self.priv["sort_column"] = col_id
            try:
                col_id, order = int(col_id), int(order)
                self.priv["tasklist"]["sort_column"] = col_id
                if order == 0:
                    self.priv["tasklist"]["sort_order"] = gtk.SORT_ASCENDING
                if order == 1:
                    self.priv["tasklist"]["sort_order"] = gtk.SORT_DESCENDING
                self.task_modelsort.set_sort_column_id(\
                    col_id,\
                    self.priv["tasklist"]["sort_order"])
            except:
                print "Invalid configuration for sorting columns"

        if "view" in self.config["browser"]:
            view = self.config["browser"]["view"]
            if view == "workview":
                self.do_toggle_workview()
                
        if "opened_tasks" in self.config["browser"]:
            odic = self.config["browser"]["opened_tasks"]
            for t in odic:
                ted = self.open_task(t)
                #restoring position doesn't work, I don't know why
                #ted.move(odic[t][0],odic[t][1])

#        if "experimental_notes" in self.config["browser"]:
#            self.notes = eval(self.config["browser"]["experimental_notes"])
#            if self.notes:
#                self.note_toggle.show()
#                self.new_note_button.show()
#            else:
#                self.note_toggle.hide()
#                self.new_note_button.hide()

    def count_tasks_rec(self, my_task, active_tasks):
        count = 0
        for t in my_task.get_subtasks():
            if t.get_id() in active_tasks:
                if len(t.get_subtasks()) != 0:
                    count = count + 1 + self.count_tasks_rec(t, active_tasks)
                else:
                    count = count + 1
        return count

    def _count_subtask(self, model, iter):
        count = 0
        c = model.iter_children(iter)
        while c:
            count = count + 1 + self._count_subtask(model, c)
            c = model.iter_next(c)
        return count

    def do_toggle_workview(self):
        #We have to be careful here to avoid a loop of signals
        #menu_state   = self.menu_view_workview.get_active()
        #button_state = self.toggle_workview.get_active()
        #We cannot have note and workview at the same time
#        if not self.priv['workview'] and self.note_toggle.get_active():
#            self.note_toggle.set_active(False)
        #We do something only if both widget are in different state
        self.task_modelsort.foreach(self.update_collapsed_row, None)
        tobeset = not self.priv['workview']
        self.menu_view_workview.set_active(tobeset)
        self.toggle_workview.set_active(tobeset)
        self.priv['workview'] = tobeset
        self.tag_model.set_workview(self.priv['workview'])
        self.task_modelfilter.refilter()
        self.tag_modelfilter.refilter()
        self._update_window_title()

    def _update_window_title(self):
        count = self.get_n_active_tasks()
        #Set the title of the window:
        parenthesis = ""
        if count == 0:
            parenthesis = _("(no active tasks)")
        elif count == 1:
            parenthesis = _("(1 active task)")
        else:
            parenthesis = _("(%s active tasks)") % count
        self.window.set_title(WINDOW_TITLE + " %s" % parenthesis)

    def get_canonical_date(self, arg):
        """
        Transform "arg" in a valid yyyy-mm-dd date or return None.
        "arg" can be a yyyy-mm-dd, yyyymmdd, mmdd, today or a weekday name.
        """
        day_names_en = ["monday", "tuesday", "wednesday", "thursday",
                        "friday", "saturday", "sunday"]
        day_names = [_("monday"), _("tuesday"), _("wednesday"),
                     _("thursday"), _("friday"), _("saturday"),
                     _("sunday")]
        if re.match(r'\d{4}-\d{2}-\d{2}', arg):
            date = arg
        elif arg.isdigit():
            if len(arg) == 8:
                date = "%s-%s-%s" % (arg[:4], arg[4:6], arg[6:])
            elif len(arg) == 4:
                year = datetime.date.today().year
                date = "%i-%s-%s" % (year, arg[:2], arg[2:])
        elif arg.lower() == "today" or arg.lower() == _("today"):
            today = datetime.date.today()
            year = today.year
            month = today.month
            day = today.day
            date = "%i-%i-%i" % (year, month, day)
        elif arg.lower() == "tomorrow" or\
          arg.lower() == _("tomorrow"):
            today = datetime.date.today()
            tomorrow = today + datetime.timedelta(days=1)
            year = tomorrow.year
            month = tomorrow.month
            day = tomorrow.day
            date = "%i-%i-%i" % (year, month, day)
        elif arg.lower() in day_names_en or arg.lower() in day_names:
            today = datetime.date.today()
            today_day = today.weekday()
            if arg.lower() in day_names_en:
                arg_day = day_names_en.index(arg.lower())
            else:
                arg_day = day_names.index(arg.lower())
            if arg_day > today_day:
                delta = datetime.timedelta(days = arg_day-today_day)
            else:
                delta = datetime.timedelta(days = arg_day-today_day+7)
            next_date = today + delta
            year = next_date.year
            month = next_date.month
            day = next_date.day
            date = "%i-%i-%i" % (year, month, day)
        elif arg in ('now', 'soon', 'later'):
            date = arg
        else:
            return no_date
        return strtodate(date)

    def update_collapsed_row(self, model, path, iter, user_data):
        """Build a list of task that must showed as collapsed in Treeview"""
        model = self.task_tv.get_model()
        tid   = model.get_value(iter, tasktree.COL_TID)
        # Remove expanded rows
        if (model.iter_has_child(iter) and
            self.task_tv.row_expanded(path) and
            tid in self.priv["collapsed_tids"]):
            self.priv["collapsed_tids"].remove(tid)
        # Append collapsed rows
        elif (model.iter_has_child(iter) and
              not self.task_tv.row_expanded(path) and
              tid not in self.priv["collapsed_tids"]):
            self.priv["collapsed_tids"].append(tid)

        return False # Return False or the TreeModel.foreach() function ends

    def open_task(self, uid,thisisnew=False):
        """Open the task identified by 'uid'.

        If a Task editor is already opened for a given task, we present it.
        Else, we create a new one.
        """
        t = self.req.get_task(uid)
        tv = None
        if uid in self.opened_task:
            tv = self.opened_task[uid]
            tv.present()
        elif t:
            tv = TaskEditor(
                self.req, t, self.plugins, \
                self.on_delete_task, self.close_task, self.open_task, \
                self.get_tasktitle,taskconfig=self.task_config, \
                plugin_apis=self.p_apis,thisisnew=thisisnew)
            #registering as opened
            self.opened_task[uid] = tv
        return tv

    def get_tasktitle(self, tid):
        task = self.req.get_task(tid)
        return task.get_title()

    def get_task_and_subtask_titles(self, tid):
        task = self.req.get_task(tid)
        titles_list = task.get_titles([])
        toreturn = ""
        for st in titles_list :
            toreturn = "%s\n- %s" %(toreturn,st) 
        return toreturn

    def close_task(self, tid):
        # When an editor is closed, it should deregister itself.
        if tid in self.opened_task:
            del self.opened_task[tid]

    def is_task_visible(self, task):
        """Returns True if the task meets the criterion to be displayed
        @param  task: the task to assess
        """

        tag_list, notag_only = self.get_selected_tags()

        if len(tag_list)==1: #include child tags
            tag_list = tag_list[0].all_children()

        if not task.has_tags(tag_list=tag_list, notag_only=notag_only):
            return False
        
        #if workview is enabled
        if self.priv['workview']:
            res = True
            
            # filter tasks view callbacks
            for cb in self.priv['filter_cbs']:
                res = cb(task.get_id())
                if res == False:
                    return False
            
            #we verify that the task is started
            if not task.is_started() :
                return False
                    
            #we verify that there is no non-workview tag for this task
            for t in task.get_tags():
                if t.get_attribute("nonworkview") and t not in tag_list:
                    res = res and (not eval(t.get_attribute("nonworkview")))
            return res and task.is_workable()
        else:
            return True

    def is_lineage_visible(self, task):
        """Returns True if at least one set of tasks that compose a lineage of
        the given task can be found where all the tasks meets the criterion
        to be displayed. (i.e.: there exists a chain of tasks from root to task
        that can all be displayed)
        @param task: the task whose lineage will be assessed
        """
        res = False
        parents = task.get_parents()
        for par_tid in parents:
            par_task = self.req.get_task(par_tid)
            if par_task.has_parents():
                res = res or (self.is_task_visible(par_task) and self.is_lineage_visible(par_task))
            else:
                res = res or self.is_task_visible(par_task)
        return res

    def active_task_visible_func(self, model, iter, user_data=None):
        """Return True if the row must be displayed in the treeview.
        @param model: the model of the filtered treeview
        @param iter: the iter whose visiblity must be evaluated
        @param user_data:
        """
        task = model.get_value(iter, tasktree.COL_OBJ)
        if not task or task.get_status() != Task.STA_ACTIVE:
            return False
        if not model.iter_parent(iter):
            return self.is_task_visible(task) and not self.is_lineage_visible(task)
        return self.is_task_visible(task)
               
    def closed_task_visible_func(self, model, iter, user_data=None):
        """Return True if the row must be displayed in the treeview.
        @param model: the model of the filtered treeview
        @param iter: the iter whose visiblity must be evaluated
        @param user_data:
        """
        tag_list, notag_only = self.get_selected_tags()
        task = model.get_value(iter, tasktree.COL_OBJ)
        return task.get_status() != Task.STA_ACTIVE and\
            not model.iter_parent(iter)
                  

    def tag_visible_func(self, model, iter, user_data=None):
        """Return True if the row must be displayed in the treeview.
        @param model: the model of the filtered treeview
        @param iter: the iter whose visiblity must be evaluated
        @param user_data:
        """
        tag = model.get_value(iter, tagtree.COL_OBJ)
        
        # show the tag if any children are shown
        child = model.iter_children(iter)
        while child:
            if self.tag_visible_func(model, child):
                return True
            child=model.iter_next(child)
        
        if not tag.get_attribute("special"):
            count = model.get_value(iter, tagtree.COL_COUNT)
            return count != '0'
        else:
            return True

    def dleft_sort_func(self, model, iter1, iter2, user_data=None):
        order = self.task_tv.get_model().get_sort_column_id()[1]
        task1 = model.get_value(iter1, tasktree.COL_OBJ)
        task2 = model.get_value(iter2, tasktree.COL_OBJ)
        t1_dleft = task1.get_due_date()
        t2_dleft = task2.get_due_date()
        
        sort = 0
        
        def reverse_if_descending(s):
            """Make a cmp() result relative to the top instead of following 
               user-specified sort direction"""
            if order == gtk.SORT_ASCENDING:
                return s
            else:
                return -1 * s
        
        # Always put no_date tasks on the bottom
        if not t1_dleft and t2_dleft:
            sort = reverse_if_descending(1)
        elif t1_dleft and not t2_dleft:
            sort = reverse_if_descending(-1)
        else:
            sort = cmp(t2_dleft, t1_dleft)
        
        if sort == 0:
            # Put fuzzy dates below real dates
            if isinstance(t1_dleft, RealDate) and not isinstance(t2_dleft, RealDate):
                sort = reverse_if_descending(-1)
            elif isinstance(t2_dleft, RealDate) and not isinstance(t1_dleft, RealDate):
                sort = reverse_if_descending(1)
                
            else:  # Break ties by sorting by title
                t1_title = task1.get_title()
                t2_title = task2.get_title()
                t1_title = locale.strxfrm(t1_title)
                t2_title = locale.strxfrm(t2_title)
                sort = reverse_if_descending( cmp(t1_title, t2_title) )
                
        return sort

    def tag_sort_func(self, model, iter1, iter2, user_data=None):
        order = self.tags_tv.get_model().get_sort_column_id()[1]
        t1 = model.get_value(iter1, tagtree.COL_OBJ)
        t2 = model.get_value(iter2, tagtree.COL_OBJ)
        t1_sp = t1.get_attribute("special")
        t2_sp = t2.get_attribute("special")
        t1_name = locale.strxfrm(t1.get_name())
        t2_name = locale.strxfrm(t2.get_name())
        if not t1_sp and not t2_sp:
            return cmp(t1_name, t2_name)
        elif not t1_sp and t2_sp:
            if order == gtk.SORT_ASCENDING:
                return 1
            else:
                return -1
        elif t1_sp and not t2_sp:
            if order == gtk.SORT_ASCENDING:
                return -1
            else:
                return 1
        else:
            t1_order = t1.get_attribute("order")
            t2_order = t2.get_attribute("order")
            if order == gtk.SORT_ASCENDING:
                return cmp(t1_order, t2_order)
            else:
                return cmp(t2_order, t1_order)            

    def empty_tree_model(self, model):
        if model == None: 
            return
        iter = model.get_iter_first()
        while iter:
            this_iter =  iter
            iter = model.iter_next(iter)
            model.remove(this_iter)

    def combo_list_store(self, list_store, list_obj):
        if list_store == None:
            list_store = gtk.ListStore(gobject.TYPE_STRING)
        self.empty_tree_model(list_store)
        for elem in list_obj:
            iter = list_store.append()
            list_store.set(iter, 0, elem)
        return self.export_list_store

    def combo_completion(self, list_store):
        completion = gtk.EntryCompletion()
        completion.set_minimum_key_length(0)
        completion.set_text_column(0)
        completion.set_inline_completion(True)
        completion.set_model(list_store)

    def combo_set_text(self, combobox, entry):
        model = combobox.get_model()
        index = combobox.get_active()
        if index > -1:
            entry.set_text(model[index][0])

    def combo_get_text(self, combobox):
        model = combobox.get_model()
        active = combobox.get_active()
        if active < 0:
            return None
        return model[active][0]

    def export_combo_decorator(self, combobox, list_obj):
        first_run = not hasattr(self,"export_combo_templ_entry")
        if first_run:
            self.export_combo_templ_entry = gtk.Entry()
            combobox.add(self.export_combo_templ_entry)
            self.export_list_store = gtk.ListStore(gobject.TYPE_STRING)
            self.export_combo_templ_entry.set_completion(
                        self.combo_completion(self.export_list_store))
            combobox.set_model(self.export_list_store)
            combobox.connect('changed', self.combo_set_text,
                         self.export_combo_templ_entry )
            #render the combo-box drop down menu
            cell = gtk.CellRendererText()
            combobox.pack_start(cell, True)
            combobox.add_attribute(cell, 'text', 0) 
        #check if Clipboard contains an element of the list
        clipboard = gtk.Clipboard()
        def clipboardCallback(clipboard, text, list_obj):
            if len(filter(lambda x: x == text, list_obj)) != 0:
                entry.set_text(text)
        clipboard.request_text(clipboardCallback, list_obj)
       #wrap the combo-box if it's too long
        if len(list_obj) > 15:
            combobox.set_wrap_width(5)
        #populate the combo-box
        self.combo_list_store(self.export_list_store, list_obj)
        if first_run:
            combobox.set_active(0)

    def get_user_dir(self, key):
        """
        http://www.freedesktop.org/wiki/Software/xdg-user-dirs
            XDG_DESKTOP_DIR
            XDG_DOWNLOAD_DIR
            XDG_TEMPLATES_DIR
            XDG_PUBLICSHARE_DIR
            XDG_DOCUMENTS_DIR
            XDG_MUSIC_DIR
            XDG_PICTURES_DIR
            XDG_VIDEOS_DIR

        Taken from FrontBringer
        (distributed under the GNU GPL v3 license),
        courtesy of Jean-François Fortin Tam.
        """
        user_dirs_dirs = os.path.expanduser(xdg_config_home + "/user-dirs.dirs")
        if os.path.exists(user_dirs_dirs):
            f = open(user_dirs_dirs, "r")
            for line in f.readlines():
                if line.startswith(key):
                    return os.path.expandvars(line[len(key)+2:-2])

### SIGNAL CALLBACKS ##########################################################
# Typically, reaction to user input & interactions with the GUI
#
    def register_filter_callback(self, cb):
        if cb not in self.priv['filter_cbs']:
            self.priv['filter_cbs'].append(cb)
        
    def unregister_filter_callback(self, cb):
        if cb in self.priv['filter_cbs']:
            self.priv['filter_cbs'].remove(cb)
        
    def on_move(self, widget, data):
        xpos, ypos = self.window.get_position()
        self.priv["window_xpos"] = xpos
        self.priv["window_ypos"] = ypos

    def on_size_allocate(self, widget, data):
        width, height = self.window.get_size()
        self.priv["window_width"]  = width
        self.priv["window_height"] = height

    def on_delete(self, widget, user_data):

        # Save expanded rows
        self.task_tv.get_model().foreach(self.update_collapsed_row, None)

        # Cleanup collapsed row list
        for tid in self.priv["collapsed_tids"]:
            if not self.req.has_task(tid):
                self.priv["collapsed_tids"].remove(tid)

        # Get configuration values
        tag_sidebar        = self.sidebar.get_property("visible")
        closed_pane        = self.closed_pane.get_property("visible")
        quickadd_pane      = self.quickadd_pane.get_property("visible")
        toolbar            = self.toolbar.get_property("visible")
        #task_tv_sort_id    = self.task_ts.get_sort_column_id()
        sort_column, sort_order = self.task_modelsort.get_sort_column_id()
        closed_pane_height = self.builder.get_object("vpaned1").get_position()

        if self.priv['workview']:
            view = "workview"
        else:
            view = "default"
            
        # plugins are deactivated
        if self.plugins:
            self.pengine.deactivatePlugins(self.plugins, self.p_apis)
            
        #save opened tasks and their positions.
        open_task = []
        for otid in self.opened_task.keys():     
            open_task.append(otid)
            self.opened_task[otid].close()

        # Populate configuration dictionary
        self.config["browser"] = {
            'width':
                self.priv["window_width"],
            'height':
                self.priv["window_height"],
            'x_pos':
                self.priv["window_xpos"],
            'y_pos':
                self.priv["window_ypos"],
            'bg_color_enable':
                self.priv["bg_color_enable"],
            'collapsed_tasks':
                self.priv["collapsed_tids"],
            'tag_pane':
                tag_sidebar,
            'closed_task_pane':
                closed_pane,
            'ctask_pane_height':
                closed_pane_height,
            'toolbar':
                toolbar,
            'quick_add':
                quickadd_pane,
            'view':
                view,
            'opened_tasks':
                open_task,
            }
        if   sort_column is not None and sort_order == gtk.SORT_ASCENDING:
            self.config["browser"]["tasklist_sort"]  = [sort_column, 0]
        elif sort_column is not None and sort_order == gtk.SORT_DESCENDING:
            self.config["browser"]["tasklist_sort"]  = [sort_column, 1]
        self.config["browser"]["view"] = view
#        if self.notes:
#            self.config["browser"]["experimental_notes"] = True
        
        # adds the plugin settings to the conf
        if self.plugins:
            self.config["plugins"] = {}
            self.config["plugins"]["disabled"] =\
                self.pengine.disabledPlugins(self.plugins)
            self.config["plugins"]["enabled"] =\
                self.pengine.enabledPlugins(self.plugins)

    def on_force_refresh(self, widget):
        if self.refresh_lock.acquire(False):
            gobject.idle_add(self.general_refresh)

    def on_about_clicked(self, widget):
        self.about.show()

    def on_about_close(self, widget, response):
        self.about.hide()
        return True

    def on_color_changed(self, widget):
        gtkcolor = widget.get_current_color()
        strcolor = gtk.color_selection_palette_to_string([gtkcolor])
        tags, notag_only = self.get_selected_tags()
        for t in tags:
            t.set_attribute("color", strcolor)
        self.task_tv.refresh()
        self.tags_tv.refresh()

    def on_colorchooser_activate(self, widget):
        #TODO: Color chooser should be refactorized in its own class. Well, in
        #fact we should have a TagPropertiesEditor (like for project) Also,
        #color change should be immediate. There's no reason for a Ok/Cancel
        dialog = gtk.ColorSelectionDialog('Choose color')
        colorsel = dialog.colorsel
        colorsel.connect("color_changed", self.on_color_changed)
        # Get previous color
        tags, notag_only = self.get_selected_tags()
        init_color = None
        if len(tags) == 1:
            color = tags[0].get_attribute("color")
            if color != None:
                colorspec = gtk.gdk.color_parse(color)
                colorsel.set_previous_color(colorspec)
                colorsel.set_current_color(colorspec)
                init_color = colorsel.get_current_color()
        response = dialog.run()
        # Check response and set color if required
        if response != gtk.RESPONSE_OK and init_color:
            strcolor = gtk.color_selection_palette_to_string([init_color])
            tags, notag_only = self.get_selected_tags()
            for t in tags:
                t.set_attribute("color", strcolor)
        self.task_tv.refresh()
        dialog.destroy()

    def on_workview_toggled(self, widget):
        self.do_toggle_workview()

    def on_sidebar_toggled(self, widget):
        view_sidebar = self.builder.get_object("view_sidebar")
        if self.sidebar.get_property("visible"):
            view_sidebar.set_active(False)
            self.sidebar.hide()
        else:
            view_sidebar.set_active(True)
            self.sidebar.show()

    def on_note_toggled(self, widget):
        self.priv['noteview'] = not self.priv['noteview']
        workview_state = self.toggle_workview.get_active()
        if workview_state:
            self.toggle_workview.set_active(False)
        #self.do_refresh()

    def on_closed_toggled(self, widget):
        if widget.get_active():
            self.closed_pane.show()
        else:
            self.closed_pane.hide()

    def on_bg_color_toggled(self, widget):
        if widget.get_active():
            self.priv["bg_color_enable"] = True
            self.task_tree_model.set_bg_color(True)
        else:
            self.priv["bg_color_enable"] = False
            self.task_tree_model.set_bg_color(False)
        self.task_tv.refresh()
        self.ctask_tv.refresh()

    def on_toolbar_toggled(self, widget):
        if widget.get_active():
            self.toolbar.show()
        else:
            self.toolbar.hide()

    def on_toggle_quickadd(self, widget):
        if widget.get_active():
            self.quickadd_pane.show()
        else:
            self.quickadd_pane.hide()

    def on_child_toggled(self, model, path, iter):
        #print "on_child_toggled: %s" % model.get_value(iter, tasktree.COL_TID)
        tid = model.get_value(iter, tasktree.COL_TID)
        if tid not in self.priv.get("collapsed_tids", []):
            self.task_tv.expand_row(path, True)

    def on_quickadd_activate(self, widget):
        text = self.quickadd_entry.get_text()
        due_date = no_date
        defer_date = no_date
        if text:
            tags, notagonly = self.get_selected_tags()
            # Get tags in the title
            for match in re.findall(r'[\s](@[^@,\s]+)', text):
                tags.append(GTG.core.tagstore.Tag(match))
                # Remove the @
                #text =text.replace(match,match[1:],1)
            # Get attributes
            regexp = r'([\s]*)([a-zA-Z0-9_-]+):([^\s]+)'
            for spaces, attribute, args in re.findall(regexp, text):
                valid_attribute = True
                if attribute.lower() == "tags" or \
                   attribute.lower() == _("tags"):
                    for tag in args.split(","):
                        tags.append(GTG.core.tagstore.Tag("@"+tag))
                elif attribute.lower() == "defer" or \
                     attribute.lower() == _("defer"):
                    defer_date = self.get_canonical_date(args)
                    if not defer_date:
                        valid_attribute = False
                elif attribute.lower() == "due" or \
                     attribute.lower() == _("due"):
                    due_date = self.get_canonical_date(args)
                    if not due_date:
                        valid_attribute = False
                else:
                    # attribute is unknown
                    valid_attribute = False
                if valid_attribute:
                    # if the command is valid we have to remove it
                    # from the task title
                    text = \
                        text.replace("%s%s:%s" % (spaces, attribute, args), "")
            # Create the new task
            task = self.req.new_task(tags=tags, newtask=True)
            if text != "":
                task.set_title(text)
                task.set_to_keep()
            task.set_due_date(due_date)
            task.set_start_date(defer_date)
            id_toselect = task.get_id()
            #############
            self.quickadd_entry.set_text('')
            # Refresh the treeview
            #self.do_refresh(toselect=id_toselect)
            for f in self.priv['quick_add_cbs']:
                f(task)

    def on_tag_treeview_button_press_event(self, treeview, event):
        if event.button == 3:
            x = int(event.x)
            y = int(event.y)
            time = event.time
            pthinfo = treeview.get_path_at_pos(x, y)
            if pthinfo is not None:
                path, col, cellx, celly = pthinfo #pylint: disable-msg=W0612
                treeview.grab_focus()
                treeview.set_cursor(path, col, 0)
                selected_tags = self.get_selected_tags()[0]
                if len(selected_tags) > 0:
                    # Then we are looking at single, normal tag rather than
                    # the special 'All tags' or 'Tasks without tags'. We only
                    # want to popup the menu for normal tags.
                    display_in_workview_item = self.tagpopup.get_children()[1]
                    selected_tag = selected_tags[0]
                    nonworkview = selected_tag.get_attribute("nonworkview")
                    # We must invert because the tagstore has "True" for tasks
                    # that are *not* in workview, and the checkbox is set if
                    # the tag *is* shown in the workview.
                    if nonworkview == "True":
                        shown = False
                    else:
                        shown = True
                    display_in_workview_item.set_active(shown)
                    self.tagpopup.popup(None, None, None, event.button, time)
            return 1

    def on_nonworkviewtag_toggled(self, widget):
        tags = self.get_selected_tags()[0]
        nonworkview_item = self.tagpopup.get_children()[1]
        #We must inverse because the tagstore has True
        #for tasks that are not in workview (and also convert to string)
        toset = str(not nonworkview_item.get_active())
        if len(tags) > 0:
            tags[0].set_attribute("nonworkview", toset)
        if self.priv['workview']:
            self.task_modelfilter.refilter()
            self.tag_modelfilter.refilter()

    def on_task_treeview_button_press_event(self, treeview, event):
        if event.button == 3:
            x = int(event.x)
            y = int(event.y)
            time = event.time
            pthinfo = treeview.get_path_at_pos(x, y)
            if pthinfo is not None:
                path, col, cellx, celly = pthinfo
                treeview.grab_focus()
                treeview.set_cursor(path, col, 0)
                self.taskpopup.popup(None, None, None, event.button, time)
            return 1

    def on_task_treeview_key_press_event(self, treeview, event):
        if gtk.gdk.keyval_name(event.keyval) == "Delete":
            self.on_delete_task()

    def on_closed_task_treeview_button_press_event(self, treeview, event):
        if event.button == 3:
            x = int(event.x)
            y = int(event.y)
            time = event.time
            pthinfo = treeview.get_path_at_pos(x, y)
            if pthinfo is not None:
                path, col, cellx, celly = pthinfo
                treeview.grab_focus()
                treeview.set_cursor(path, col, 0)
                self.ctaskpopup.popup(None, None, None, event.button, time)
            return 1

    def on_closed_task_treeview_key_press_event(self, treeview, event):
        if gtk.gdk.keyval_name(event.keyval) == "Delete":
            self.on_delete_task()

    def on_add_task(self, widget, status=None):
        tags, notagonly = self.get_selected_tags()
        task = self.req.new_task(tags=tags, newtask=True)
        uid = task.get_id()
        if status:
            task.set_status(status)
        self.open_task(uid,thisisnew=True)

    def on_add_subtask(self, widget):
        uid = self.get_selected_task()
        if uid:
            zetask = self.req.get_task(uid)
            tags   = zetask.get_tags()
            task   = self.req.new_task(tags=tags, newtask=True)
            task.add_parent(uid)
            zetask.add_subtask(task.get_id())
            self.open_task(task.get_id(),thisisnew=True)
            #self.do_refresh()

    def on_edit_active_task(self, widget, row=None, col=None):
        tid = self.get_selected_task()
        if tid:
            self.open_task(tid)

    def on_edit_done_task(self, widget, row=None, col=None):
        tid = self.get_selected_task(self.ctask_tv)
        if tid:
            self.open_task(tid)

#    def on_edit_note(self, widget, row=None, col=None):
#        tid = self.get_selected_task(self.note_tview)
#        if tid:
#            self.open_task(tid)

    def on_delete_confirm(self, widget):
        """if we pass a tid as a parameter, we delete directly
        otherwise, we will look which tid is selected"""
        self.req.delete_task(self.tid_todelete)
        if self.tid_todelete in self.opened_task:
            self.opened_task[self.tid_todelete].close()
        self.tid_todelete = None
        if self.refresh_lock.acquire(False):
            gobject.idle_add(self.general_refresh)

    def on_delete_task(self, widget=None, tid=None):
        #If we don't have a parameter, then take the selection in the treeview
        if not tid:
            #tid_to_delete is a [project,task] tuple
            self.tid_todelete = self.get_selected_task()
        else:
            self.tid_todelete = tid
        #We must at least have something to delete !
        if self.tid_todelete:
            label = self.builder.get_object("label1") 
            label_text = label.get_text()
            label_text = label_text[0:label_text.find(":") + 1]
            # I find the tasks that are going to be deleted
            titles = self.get_task_and_subtask_titles(self.tid_todelete)
            label.set_text("%s %s." % (label_text, titles))
            delete_dialog = self.builder.get_object("confirm_delete")
            delete_dialog.run()
            delete_dialog.hide()
            #has the task been deleted ?
            return not self.tid_todelete
        else:
            return False

    def on_mark_as_done(self, widget):
        uid = self.get_selected_task()
        if uid:
            zetask = self.req.get_task(uid)
            status = zetask.get_status()
            if status == Task.STA_DONE:
                zetask.set_status(Task.STA_ACTIVE)
            else:
                zetask.set_status(Task.STA_DONE)
            if self.refresh_lock.acquire(False):
                gobject.idle_add(self.general_refresh)

    def on_dismiss_task(self, widget):
        uid = self.get_selected_task()
        if uid:
            zetask = self.req.get_task(uid)
            status = zetask.get_status()
            if status == "Dismiss":
                zetask.set_status("Active")
            else:
                zetask.set_status("Dismiss")
            if self.refresh_lock.acquire(False):
                gobject.idle_add(self.general_refresh)
    
    def on_select_tag(self, widget, row=None, col=None):
        #When you clic on a tag, you want to unselect the tasks
        self.task_tv.get_selection().unselect_all()
        self.ctask_tv.get_selection().unselect_all()
        task_model = self.task_tv.get_model()
        task_model.foreach(self.update_collapsed_row, None)
        self.task_modelfilter.refilter()
        self._update_window_title()

    def on_taskdone_cursor_changed(self, selection=None):
        """Called when selection changes in closed task view.

        Changes the way the selected task is displayed.
        """
        #We unselect all in the active task view
        #Only if something is selected in the closed task list
        #And we change the status of the Done/dismiss button
        self.donebutton.set_icon_name("gtg-task-done")
        self.dismissbutton.set_icon_name("gtg-task-dismiss")
        if selection.count_selected_rows() > 0:
            tid = self.get_selected_task(self.ctask_tv)
            task = self.req.get_task(tid)
            self.task_tv.get_selection().unselect_all()
#            self.note_tview.get_selection().unselect_all()
            if task.get_status() == "Dismiss":
                self.builder.get_object(
                    "ctcm_mark_as_not_done").set_sensitive(False)
                self.builder.get_object("ctcm_undismiss").set_sensitive(True)
                self.dismissbutton.set_label(GnomeConfig.MARK_UNDISMISS)
                self.donebutton.set_label(GnomeConfig.MARK_DONE)
                self.donebutton.set_tooltip_text(GnomeConfig.MARK_DONE_TOOLTIP)
                self.dismissbutton.set_icon_name("gtg-task-undismiss")
                self.dismissbutton.set_tooltip_text(
                    GnomeConfig.MARK_UNDISMISS_TOOLTIP)
            else:
                self.builder.get_object(
                    "ctcm_mark_as_not_done").set_sensitive(True)
                self.builder.get_object(
                    "ctcm_undismiss").set_sensitive(False)
                self.donebutton.set_label(GnomeConfig.MARK_UNDONE)
                self.donebutton.set_tooltip_text(
                    GnomeConfig.MARK_UNDONE_TOOLTIP)
                self.dismissbutton.set_label(GnomeConfig.MARK_DISMISS)
                self.dismissbutton.set_tooltip_text(
                    GnomeConfig.MARK_DISMISS_TOOLTIP)
                self.donebutton.set_icon_name("gtg-task-undone")

    def on_task_cursor_changed(self, selection=None):
        """Called when selection changes in the active task view.

        Changes the way the selected task is displayed.
        """
        #We unselect all in the closed task view
        #Only if something is selected in the active task list
        self.donebutton.set_icon_name("gtg-task-done")
        self.dismissbutton.set_icon_name("gtg-task-dismiss")
        if selection.count_selected_rows() > 0:
            self.ctask_tv.get_selection().unselect_all()
#            self.note_tview.get_selection().unselect_all()
            self.donebutton.set_label(GnomeConfig.MARK_DONE)
            self.donebutton.set_tooltip_text(GnomeConfig.MARK_DONE_TOOLTIP)
            self.dismissbutton.set_label(GnomeConfig.MARK_DISMISS)

#    def on_note_cursor_changed(self, selection=None):
#        #We unselect all in the closed task view
#        #Only if something is selected in the active task list
#        if selection.count_selected_rows() > 0:
#            self.ctask_tv.get_selection().unselect_all()
#            self.task_tv.get_selection().unselect_all()
    
    def on_pluginmanager_activate(self, widget):
        if self.pm:
            self.pm.present()
        else:
            self.pm = PluginManager(self.window, self.plugins, self.pengine, self.p_apis)

    def on_close(self, widget=None):
        """Closing the window."""
        #Saving is now done in main.py
        self.on_delete(None, None)
        gtk.main_quit()

    def on_task_added(self, sender, tid):
        if self.logger:
            self.logger.debug("Add task with ID: %s" % tid)
        self.task_tree_model.add_task(tid)
        #no need to do more as task_modified will be called anyway
        
    def on_task_deleted(self, sender, tid):
        if self.logger:
            self.logger.debug("Delete task with ID: %s" % tid)
        self.task_tree_model.remove_task(tid)
        self.tags_tv.refresh()
        self._update_window_title()
        #if the modified task is active, we have to refresh everything
        #to avoid some odd stuffs when loading
        if self.refresh_lock.acquire(False):
            gobject.idle_add(self.general_refresh)
                        
    def on_task_modified(self, sender, tid):
        if self.logger:
            self.logger.debug("Modify task with ID: %s" % tid)
        self.task_tree_model.update_task(tid)
        if self.task_tree_model.remove_task(tid):
            self.task_tree_model.add_task(tid)
        self.tag_model.update_tags_for_task(tid)
        self.tags_tv.refresh()
        #We also refresh the opened windows for that tasks,
        #his children and his parents
        #It might be faster to refresh every opened editor
        tlist = [tid]
        task = self.req.get_task(tid)
        tlist += task.get_parents()
        tlist += task.get_subtask_tids()
        for uid in tlist:
            if self.opened_task.has_key(uid):
                self.opened_task[uid].refresh_editor(refreshtext=True)
        #if the modified task is active, we have to refresh everything
        #to avoid some odd stuffs when loading
        if task.get_status() == "Active" :
            if self.refresh_lock.acquire(False):
                gobject.idle_add(self.general_refresh)

    def on_export(self, widget):
        #Generating lists
        self.export_template_paths = [xdg_config_home + "/gtg/export/",
                    os.path.dirname(os.path.abspath(__file__)) + "/export/"]
        for dir in self.export_template_paths: 
            if os.path.exists(dir):
                template_list = filter(lambda str: str.startswith("template_"),
                                  os.listdir(dir))
        #Creating combo-boxes
        self.export_combo_decorator(self.export_combo_templ, template_list)
        self.export_dialog.show_all()

    def on_export_cancel(self, widget = None, data = None):
        self.export_dialog.hide()
        return True

    def on_export_combo_changed(self, widget = None):
        if self.export_check_template():
            image_path = os.path.dirname(self.export_template_path)
            image_path = image_path + '/' + os.path.basename(\
                 self.export_template_path).replace("template_","thumbnail_")
            if  os.path.isfile(image_path):
                pixbuf = gtk.gdk.pixbuf_new_from_file(image_path)
                [w,h] = self.export_image.get_size_request()
                pixbuf = pixbuf.scale_simple(w, h, gtk.gdk.INTERP_BILINEAR)
                self.export_image.set_from_pixbuf(pixbuf)
            else:
                self.export_image.clear()

    def export_check_template(self):
        #Check template file 
        #NOTE: if two templates have the same name, the user provided one takes
        #      precedence over ours
        supposed_template = self.combo_get_text(self.export_combo_templ)
        if supposed_template == None:
            return False
        supposed_template_paths = map (lambda x: x + supposed_template,
                                       self.export_template_paths)
        template_paths = filter (lambda x: os.path.isfile(x),
                                 supposed_template_paths)
        if len(template_paths) >0:
            template_path = template_paths[0]
        else:
            return False
        self.export_template_path = template_path
        self.export_template_filename = supposed_template
        return True

    def export_tree_visit(self, model, task_iter):
        class TaskStr:
            def __init__(self,
                         title,
                         text,
                         subtasks,
                         status
                        ):
                self.title    = title
                self.text     = text
                self.subtasks = subtasks
                self.status   = status
            has_title    = property(lambda s: s.title    != "")
            has_text     = property(lambda s: s.text     != "")
            has_subtasks = property(lambda s: s.subtasks != [])
            has_status   = property(lambda s: s.status   != "")
        tasks_str = []
        while task_iter:
            task = model.get_value(task_iter, tasktree.COL_OBJ)
            task_str = TaskStr(task.get_title(),
                               task.get_text(),
                               [],
                               task.get_status())
            if model.iter_has_child(task_iter):
                task_str.subtasks = \
                    self.export_tree_visit(model, model.iter_children(task_iter))
            #            task_str = task_str.replace("$MODIFIED"  , task.get_modified())
#            task_str = task_str.replace("$DUE"       , task.get_due_date())
#            task_str = task_str.replace("$START"     , task.get_start_date())
#            task_str = task_str.replace("$CLOSED"    , task.get_closed_date())
#            task_str = task_str.replace("$DAYS_LEFT" , task.get_days_left())
            #            task_str = task_str.replace("$COLOR"     , task.get_color())
            #            task_str = task_str.replace("$TAGS" , "".join(map(lambda t: \
                    #                                           t.get_name(), task.get_tags())))
            tasks_str.append(task_str)
            task_iter = model.iter_next(task_iter)
        return tasks_str

    def export_generate(self):
        #Template loading and cutting
        model = self.task_modelsort
        tasks_str = self.export_tree_visit(model, model.get_iter_first())
        self.export_document = str(Template (file = self.export_template_path,
                      searchList = [{ 'tasks': tasks_str}]))
        return True

    def export_execute_with_ui(self):
        call = [(self.export_check_template, _("Template not found")),\
                (self.export_generate      , _("Can't load the template file") )]
        for step in call:
            if not step[0]():
                dialog = gtk.MessageDialog(parent = \
                     self.export_dialog,
                     flags = gtk.DIALOG_DESTROY_WITH_PARENT,
                     type = gtk.MESSAGE_ERROR,
                     buttons=gtk.BUTTONS_OK,
                     message_format=step[1])
                dialog.run() 
                dialog.destroy()
                return False
        return True

    def export_save_file(self, output_path):
        with open(output_path, 'w+b') as file:
            file.write(self.export_document)

    def on_export_open(self, widget = None):
        if not self.export_execute_with_ui():
            return
        path = '/tmp/' + self.export_template_filename
        self.export_save_file(path)
        subprocess.Popen(['xdg-open', path])

    def on_export_save(self, widget = None):
        if not self.export_execute_with_ui():
            return
        chooser = gtk.FileChooserDialog(\
                title = _("Choose where to save your list"),
                parent = self.export_dialog,
                action = gtk.FILE_CHOOSER_ACTION_SAVE,
                buttons = (gtk.STOCK_CANCEL,
                           gtk.RESPONSE_CANCEL,
                           gtk.STOCK_SAVE,
                           gtk.RESPONSE_OK))
        chooser.set_do_overwrite_confirmation(True)
        desktop_dir = self.get_user_dir("XDG_DESKTOP_DIR")
        #NOTE: using ./scripts/debug.sh, it doesn't detect the Desktop
        # dir, as the XDG directories are changed. That is why during 
        # debug it defaults to the Home directory ~~Invernizzi~~
        if desktop_dir != None and os.path.exists(desktop_dir):
            chooser.set_current_folder(desktop_dir)
        else:
            chooser.set_current_folder(os.environ['HOME'])
        chooser.set_default_response(gtk.RESPONSE_OK)
        response = chooser.run()
<<<<<<< HEAD
        filename = chooser.get_filename()
        chooser.destroy()
        if response == gtk.RESPONSE_OK and filename != None:
            self.export_save_file(filename)
            self.on_export_cancel()
=======
        if response == gtk.RESPONSE_OK:
            self.export_save_file(chooser.get_filename())
            self.on_export_cancel()
        chooser.destroy()
        
>>>>>>> b95d8479

    def general_refresh(self):
        if self.logger:
            self.logger.debug("Trigger refresh on taskbrowser.")
        self.tag_modelfilter.refilter()
        self.task_modelfilter.refilter()
#        self.tags_tv.refresh()
        self._update_window_title()
        self.refresh_lock.release()

### PUBLIC METHODS ############################################################
#
    def get_selected_task(self, tv=None):
        """Return the 'uid' of the selected task

        :param tv: The tree view to find the selected task in. Defaults to
            the task_tview.
        """
        uid = None
        if not tv:
            tview = self.task_tv
        else:
            tview = tv
        # Get the selection in the gtk.TreeView
        selection = tview.get_selection()
        #If we don't have anything and no tview specified
        #Let's have a look in the closed task view
        if selection and selection.count_selected_rows() <= 0 and not tv:
            tview = self.ctask_tv
            selection = tview.get_selection()
        #Then in the notes pane
#        if selection and selection.count_selected_rows() <= 0 and not tv:
#            tview = self.note_tview
#            selection = tview.get_selection()
        # Get the selection iter
        if selection:
            model, selection_iter = selection.get_selected()
            if selection_iter:
                ts  = tview.get_model()
                uid = ts.get_value(selection_iter, tasktree.COL_TID)
        return uid

    def get_selected_tags(self):
        t_selected = self.tags_tv.get_selection()
        model      = self.tags_tv.get_model()
        t_iter = None
        if t_selected:
            tmodel, t_iter = t_selected.get_selected()
        notag_only = False
        tag = []
        if t_iter:
            selected = model.get_value(t_iter, tagtree.COL_OBJ)
            special  = selected.get_attribute("special")
            if special == "all":
                tag = []
                selected = None
            #notag means we want to display only tasks without any tag
            if special == "notag":
                notag_only = True
            if not notag_only and selected:
                tag.append(selected)
        #If no selection, we display all
        return tag, notag_only

    def get_n_active_tasks(self):
        count = 0
        model = self.task_modelsort
        c = model.get_iter_first()
        while c:
            count = count + 1 + self._count_subtask(model, c)
            c     = model.iter_next(c)
        return count


### MAIN ######################################################################
#
    def main(self):

        # Here we will define the main TaskList interface
        gobject.threads_init()

        # Watch for selections in the treeview
        selection = self.task_tv.get_selection()
        closed_selection = self.ctask_tv.get_selection()
        #note_selection = self.note_tview.get_selection()
        selection.connect("changed", self.on_task_cursor_changed)
        closed_selection.connect("changed", self.on_taskdone_cursor_changed)
        #note_selection.connect("changed", self.on_note_cursor_changed)

        # Restore state from config
        self.restore_state_from_conf()
        self.window.show()
        gtk.main()
        return 0<|MERGE_RESOLUTION|>--- conflicted
+++ resolved
@@ -980,7 +980,7 @@
         return model[active][0]
 
     def export_combo_decorator(self, combobox, list_obj):
-        first_run = not hasattr(self,"export_combo_templ_entry")
+        first_run = not hasattr(self, "export_combo_templ_entry")
         if first_run:
             self.export_combo_templ_entry = gtk.Entry()
             combobox.add(self.export_combo_templ_entry)
@@ -1005,8 +1005,9 @@
             combobox.set_wrap_width(5)
         #populate the combo-box
         self.combo_list_store(self.export_list_store, list_obj)
-        if first_run:
-            combobox.set_active(0)
+        if not hasattr(self, "export_combo_active"):
+            self.export_combo_active = 0
+        combobox.set_active(self.export_combo_active)
 
     def get_user_dir(self, key):
         """
@@ -1608,6 +1609,7 @@
         supposed_template = self.combo_get_text(self.export_combo_templ)
         if supposed_template == None:
             return False
+        self.export_combo_active = self.export_combo_templ.get_active()
         supposed_template_paths = map (lambda x: x + supposed_template,
                                        self.export_template_paths)
         template_paths = filter (lambda x: os.path.isfile(x),
@@ -1715,19 +1717,11 @@
             chooser.set_current_folder(os.environ['HOME'])
         chooser.set_default_response(gtk.RESPONSE_OK)
         response = chooser.run()
-<<<<<<< HEAD
         filename = chooser.get_filename()
         chooser.destroy()
         if response == gtk.RESPONSE_OK and filename != None:
             self.export_save_file(filename)
-            self.on_export_cancel()
-=======
-        if response == gtk.RESPONSE_OK:
-            self.export_save_file(chooser.get_filename())
-            self.on_export_cancel()
-        chooser.destroy()
-        
->>>>>>> b95d8479
+        self.on_export_cancel()
 
     def general_refresh(self):
         if self.logger:
