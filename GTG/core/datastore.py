--- conflicted
+++ resolved
@@ -90,8 +90,7 @@
         Deletes the given task entirely from this DataStore, and unlinks
         it from the task's parent.
         @return: True if task was deleted, or False if the tid was not
-<<<<<<< HEAD
-        present in this DataStore.
+         present in this DataStore.
         """
         if not tid or not self.has_task(tid):
             return False
@@ -106,22 +105,6 @@
             self.closed_tasks.remove_node(tid)
         back.remove_task(tid)
         return True
-=======
-         present in this DataStore.
-        """
-        if tid and self.has_task(tid):
-            self.__internal_get_task(tid).delete()
-            uid, pid = tid.split('@') #pylint: disable-msg=W0612
-            back = self.backends[pid]
-            #Check that the task still exist. It might have been deleted
-            #by its parent a few line earlier :
-            if self.has_task(tid):
-                self.open_tasks.remove_node(tid)
-                self.closed_tasks.remove_node(tid)
-            back.remove_task(tid)
-            return True
-            
->>>>>>> 22f98f88
             
     def new_task(self,pid=None):
         """
