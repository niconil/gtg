# -*- coding: utf-8 -*-
# -----------------------------------------------------------------------------
# Gettings Things Gnome! - a personal organizer for the GNOME desktop
# Copyright (c) 2008-2009 - Lionel Dricot & Bertrand Rousseau
#
# This program is free software: you can redistribute it and/or modify it under
# the terms of the GNU General Public License as published by the Free Software
# Foundation, either version 3 of the License, or (at your option) any later
# version.
#
# This program is distributed in the hope that it will be useful, but WITHOUT
# ANY WARRANTY; without even the implied warranty of MERCHANTABILITY or FITNESS
# FOR A PARTICULAR PURPOSE. See the GNU General Public License for more
# details.
#
# You should have received a copy of the GNU General Public License along with
# this program.  If not, see <http://www.gnu.org/licenses/>.
# -----------------------------------------------------------------------------
""" The Preferences Dialog for loading plugins and configuring GTG """
import os
import shutil

from gi.repository import Gtk, Pango

from xdg.BaseDirectory import xdg_config_home

from GTG              import _
from GTG.core.plugins import GnomeConfig
from GTG.gtk          import ViewConfig
from GTG.core.plugins.engine import PluginEngine


__all__ = ('PreferencesDialog',)

# Default plugin information text
PLUGINS_DEFAULT_DESC = _("Click on a plugin name to view its description here.")

# columns in PreferencesDialog.plugin_store
PLUGINS_COL_ID = 0
PLUGINS_COL_ENABLED = 1
PLUGINS_COL_NAME = 2
PLUGINS_COL_SHORT_DESC = 3
PLUGINS_COL_DESC = 4
PLUGINS_COL_ACTIVATABLE = 5

def plugin_icon(column, cell, store, iter):
    """Callback to set the content of a PluginTree cell.

    See PreferencesDialog._init_plugin_tree().

    """
    cell.set_property('icon-name', 'gtg-plugin')
    cell.set_property('sensitive', store.get_value(iter,
      PLUGINS_COL_ACTIVATABLE))


def plugin_markup(column, cell, store, iter, self):
    """Callback to set the content of a PluginTree cell.

    See PreferencesDialog._init_plugin_tree().

    """
    name = store.get_value(iter, PLUGINS_COL_NAME)
    desc = store.get_value(iter, PLUGINS_COL_SHORT_DESC)
    plugin_id = store.get_value(iter, PLUGINS_COL_ID)
    p = self.pengine.get_plugin(plugin_id)
    error_text = plugin_error_short_text(p)
    if error_text != "":
        cell.set_property('markup', "<b>%s</b>\n%s\n<i>%s</i>" % (name, desc, error_text))
    else:
        cell.set_property('markup', "<b>%s</b>\n%s" % (name, desc))
    cell.set_property('sensitive', store.get_value(iter,
      PLUGINS_COL_ACTIVATABLE))

def plugin_error_short_text(plugin):
    """ Return small version of description of missing module dependencies
    for displaying in plugin markup """
    if not plugin.error:
        return ""

    # get lists
    modules = plugin.missing_modules
    dbus = plugin.missing_dbus
    
    # convert to strings
    if modules:
        modules = "<small><b>%s</b></small>" % ', '.join(modules)
    if dbus:
        ifaces = ["%s:%s" % (a, b) for (a, b) in dbus]
        dbus = "<small><b>%s</b></small>" % ', '.join(ifaces)
    # combine
    if modules and not dbus:
        text = '\n'.join((GnomeConfig.miss2, modules))
    elif dbus and not modules:
        text = '\n'.join((GnomeConfig.dmiss2, dbus))
    elif modules and dbus:
        text = '\n'.join((GnomeConfig.bmiss2, modules, dbus))
    else:
        text = ""
    return text

def plugin_error_text(plugin):
    """Generate some helpful text about missing module dependencies."""
    if not plugin.error:
        return GnomeConfig.CANLOAD
    # describe missing dependencies
    text = "<b>%s</b>. \n" % GnomeConfig.CANNOTLOAD
    # get lists
    modules = plugin.missing_modules
    dbus = plugin.missing_dbus
    # convert to strings
    if modules:
        modules = "<small><b>%s</b></small>" % ', '.join(modules)
    if dbus:
        ifaces = ["%s:%s" % (a, b) for (a, b) in dbus]
        dbus = "<small><b>%s</b></small>" % ', '.join(ifaces)
    # combine
    if modules and not dbus:
        text += '\n'.join((GnomeConfig.MODULEMISSING, modules))
    elif dbus and not modules:
        text += '\n'.join((GnomeConfig.DBUSMISSING, dbus))
    elif modules and dbus:
        text += '\n'.join((GnomeConfig.MODULANDDBUS, modules, dbus))
    else:
        text += GnomeConfig.UNKNOWN
    return text


class PreferencesDialog:

    __AUTOSTART_DIRECTORY = os.path.join(xdg_config_home, "autostart")
    __AUTOSTART_FILE = "gtg.desktop"

    def __init__(self, config_obj, req):
        """Constructor."""
        self.config_obj = config_obj
        self.req = req
<<<<<<< HEAD
        self.config = self.req.get_config('browser')
        builder = gtk.Builder()
        builder.add_from_file(ViewConfig.PREFERENCES_GLADE_FILE)

        self.dialog = builder.get_object("PreferencesDialog")
        self.dialog.set_title(_("Preferences - %s" % info.NAME))
        self.pref_autostart = builder.get_object("pref_autostart")
        self.pref_show_preview = builder.get_object("pref_show_preview")
        self.bg_color_enable = builder.get_object("bg_color_enable")

        self.fontbutton = builder.get_object("fontbutton")
        editor_font = self.config.get("font_name")
        if editor_font == "":
            style = self.dialog.get_style()
            editor_font = str(style.font_desc)
        self.fontbutton.set_font_name(editor_font)

        builder.connect_signals({
          'on_pref_autostart_toggled':
            self.on_autostart_toggled,
          'on_pref_show_preview_toggled':
            self.toggle_preview,
          'on_bg_color_toggled':
            self.on_bg_color_toggled,
          'on_prefs_help':
            self.on_help,
          'on_prefs_close':
            self.on_close,
          'on_PreferencesDialog_delete_event':
            self.on_close,
          'on_fontbutton_font_set':
            self.on_font_change,  
        })
=======
        self.config = self.config_obj.conf_dict            
        self.builder = Gtk.Builder()
        self.builder.add_from_file(ViewConfig.PREFERENCES_GLADE_FILE)
        # store references to some objects
        widgets = {
          'dialog': 'PreferencesDialog',
          'backend_tree': 'BackendTree',
          'plugin_tree': 'PluginTree',
          'plugin_about_dialog': 'PluginAboutDialog',
          'plugin_configure': 'plugin_configure',
          'plugin_depends': 'PluginDepends',
          'plugin_config_dialog': 'PluginConfigDialog',
          'pref_autostart': 'pref_autostart',
          'pref_show_preview': 'pref_show_preview',
          'bg_color_enable': 'bg_color_enable',
          }
        for attr, widget in widgets.iteritems():
            setattr(self, attr, self.builder.get_object(widget))
        # keep a reference to the parent task browser
        self.pengine = PluginEngine()
        #plugin config initiation, if never used
        if "plugins" in self.config:
            if "enabled" not in self.config["plugins"]:
                self.config["plugins"]["enabled"] = []
            
            if "disabled" not in self.config["plugins"]:
                self.config["plugins"]["disabled"] = []
        elif self.pengine.get_plugins():
            self.config["plugins"] = {}
            self.config["plugins"]["disabled"] = \
              [p.module_name for p in self.pengine.get_plugins("disabled")]
            self.config["plugins"]["enabled"] = \
              [p.module_name for p in self.pengine.get_plugins("enabled")]
        # initialize tree models
        self._init_backend_tree()
        # this can't happen yet, due to the order of things in
        #  TaskBrowser.__init__(). Happens in activate() instead.
        # self._init_plugin_tree()
        pref_signals_dic = self.get_signals_dict()
        self.builder.connect_signals(pref_signals_dic)
        
        #this line enables the about dialog widget to be reused
        self.plugin_about_dialog.connect("delete-event", lambda w, e: self.plugin_about_dialog.hide() or True)

    def _init_backend_tree(self):
        """Initialize the BackendTree Gtk.TreeView."""
        self._refresh_backend_store()
        # TODO

    def _refresh_backend_store(self):
        """Populate a Gtk.ListStore with backend information."""
        # create and clear a Gtk.ListStore for backend information
        if not hasattr(self, 'backend_store'):
            # TODO: create the liststore. It should have one column for each
            # backend.
            self.backend_store = Gtk.ListStore(str)
        self.backend_store.clear()
        # TODO

    def _refresh_plugin_store(self):
        """Populate a Gtk.ListStore with plugin information."""
        # create and clear a Gtk.ListStore
        if not hasattr(self, 'plugin_store'):
            # see constants PLUGINS_COL_* for column meanings
            self.plugin_store = Gtk.ListStore(str, 'gboolean', str, str, str,
              'gboolean', )
        self.plugin_store.clear()
        # refresh the status of all plugins
        self.pengine.recheck_plugin_errors(True)
        # repopulate the store
        for name, p in self.pengine.plugins.iteritems():
            self.plugin_store.append([name, p.enabled, p.full_name,
              p.short_description, p.description, not p.error, ]) # activateable if there is no error
>>>>>>> fef33536

    def  _refresh_preferences_store(self):
        """Sets the correct value in the preferences checkboxes"""
        autostart_path = os.path.join(self.__AUTOSTART_DIRECTORY, \
                                      self.__AUTOSTART_FILE)
        self.pref_autostart.set_active(os.path.isfile(autostart_path))

        show_preview = self.config_priv.get("contents_preview_enable")
        self.pref_show_preview.set_active(show_preview)

        bg_color = self.config_priv.get("bg_color_enable")
        self.bg_color_enable.set_active(bg_color)

    def _init_plugin_tree(self):
        """Initialize the PluginTree Gtk.TreeView.

        The format is modelled after the one used in gedit; see
        http://git.gnome.org/browse/gedit/tree/gedit/gedit-plugin-mapnager.c

        """
        # force creation of the Gtk.ListStore so we can reference it
        self._refresh_plugin_store()

        # renderer for the toggle column
        renderer = Gtk.CellRendererToggle()
        renderer.set_property('xpad', 6)
        renderer.connect('toggled', self.on_plugin_toggle)
        # toggle column
        column = Gtk.TreeViewColumn(None, renderer, active=PLUGINS_COL_ENABLED,
          activatable=PLUGINS_COL_ACTIVATABLE,
          sensitive=PLUGINS_COL_ACTIVATABLE)
        self.plugin_tree.append_column(column)

        # plugin name column
        column = Gtk.TreeViewColumn()
        column.set_spacing(6)
        # icon renderer for the plugin name column
        icon_renderer = Gtk.CellRendererPixbuf()
        icon_renderer.set_property('stock-size', Gtk.IconSize.SMALL_TOOLBAR)
        icon_renderer.set_property('xpad', 3)
        column.pack_start(icon_renderer, False, True, 0)
        column.set_cell_data_func(icon_renderer, plugin_icon)
        # text renderer for the plugin name column
        name_renderer = Gtk.CellRendererText()
        name_renderer.set_property('ellipsize', Pango.EllipsizeMode.END)
        column.pack_start(name_renderer, True)
        column.set_cell_data_func(name_renderer, plugin_markup, self)

        self.plugin_tree.append_column(column)

        # finish setup
        self.plugin_tree.set_model(self.plugin_store)
        self.plugin_tree.set_search_column(2)

    ## GTK signals & related functions
    def get_signals_dict(self):
        """A dictionary of signals and functions to be connected."""
        SIGNAL_CONNECTIONS_DIC = {
#          'on_preferences_activate':
#            self.activate,
          # buttons in the dialog itself
          'on_prefs_close':
            self.on_close,
          'on_prefs_help':
            self.on_help,
          # preferences on the Tasks tab
          'on_pref_show_preview_toggled':
            self.toggle_preview,
          'on_bg_color_toggled':
            self.on_bg_color_toggled,
          'on_pref_check_spelling_toggled':
            self.toggle_spellcheck,
          # buttons on the Plugins tab
          'on_PluginTree_cursor_changed':
            self.on_plugin_select,
          'on_plugin_about':
            self.on_plugin_about,
          'on_plugin_configure':
            self.on_plugin_configure,
          # the PluginAboutDialog
          'on_PluginAboutDialog_close':
            self.on_plugin_about_close,
          'on_PluginAboutDialog_response':
            self.on_plugin_about_close,
          # the PluginConfigDialog
          'on_PluginConfigClose_released':
            self.on_plugin_config_close,
          'on_PreferencesDialog_delete_event':
            self.on_close,
            'on_pref_autostart_toggled':
            self.on_autostart_toggled,
          }
        return SIGNAL_CONNECTIONS_DIC

    def activate(self, config_priv, widget=None):
        """Activate the preferences dialog."""
        self.config_priv = config_priv
        if len(self.plugin_tree.get_columns()) == 0:
            # late setup of PluginTree
            self._init_plugin_tree()
        else:
            self._refresh_plugin_store()
        self._refresh_backend_store()
        self._refresh_preferences_store()
        self.dialog.present()
        self.dialog.show_all()

    def on_close(self, widget, data = None):
        """Close the preferences dialog."""

        self.dialog.hide()
        return True

    def on_help(self, widget):
        """Provide help for the preferences dialog."""
        return True

    def on_plugin_about(self, widget):
        """Display information about a plugin."""
        _, iterator = self.plugin_tree.get_selection().get_selected()
        if iterator is None:
            return
        plugin_id = self.plugin_store.get_value(iterator, PLUGINS_COL_ID)
        p = self.pengine.get_plugin(plugin_id)
        
        pad = self.plugin_about_dialog
        pad.set_name(p.full_name)
        pad.set_version(p.version)
        authors = p.authors
        if isinstance(authors, str):
            authors = [authors, ]
        pad.set_authors(authors)
        pad.set_comments(p.description.replace(r'\n', "\n"))
        self.plugin_depends.set_label(plugin_error_text(p))
        pad.show_all()

    def on_plugin_about_close(self, widget, *args):
        """Close the PluginAboutDialog."""
        self.plugin_about_dialog.hide()

    def on_plugin_configure(self, widget):
        """Configure a plugin."""
        _, iterator = self.plugin_tree.get_selection().get_selected()
        if iterator is None:
            return
        plugin_id = self.plugin_store.get_value(iterator, PLUGINS_COL_ID)
        # TODO: load plugin's configuration UI and insert into pc-vbox1 in
        #  position 0. Something like...
        #pcd = self.plugin_config_dialog
        #pcd.show_all()
        # ...for now, use existing code.
        plugin = self.pengine.get_plugin(plugin_id)
        plugin.instance.configure_dialog(self.dialog)

    def on_plugin_config_close(self, widget):
        """Close the PluginConfigDialog."""
        self.plugin_config_dialog.hide()

    def on_plugin_select(self, plugin_tree):
        """ Callback when user select/unselect a plugin

        Update the button "Configure plugin" sensitivity """
        model, iterator = plugin_tree.get_selection().get_selected()
        if iterator is not None:
            plugin_id = model.get_value(iterator, PLUGINS_COL_ID)
            plugin = self.pengine.get_plugin(plugin_id)
            self._update_plugin_configure(plugin)

    def on_plugin_toggle(self, widget, path):
        """Toggle a plugin enabled/disabled."""
        iter = self.plugin_store.get_iter(path)
        plugin_id = self.plugin_store.get_value(iter, PLUGINS_COL_ID)
        p = self.pengine.get_plugin(plugin_id)
        p.enabled = not self.plugin_store.get_value(iter, PLUGINS_COL_ENABLED)
        if p.enabled:
            self.pengine.activate_plugins([p])
            self.config["plugins"]["enabled"].append(p.module_name)
            if p.module_name in self.config["plugins"]["disabled"]:
                self.config["plugins"]["disabled"].remove(p.module_name)
        else:
            self.pengine.deactivate_plugins([p])
            self.config["plugins"]["disabled"].append(p.module_name)
            if p.module_name in self.config["plugins"]["enabled"]:
                self.config["plugins"]["enabled"].remove(p.module_name)
        self.plugin_store.set_value(iter, PLUGINS_COL_ENABLED, p.enabled)
        self._update_plugin_configure(p)
        
        self.config_obj.save()

    def toggle_preview(self, widget):
        """Toggle previews in the task view on or off."""
        curstate = self.config_priv.get("contents_preview_enable")
        if curstate != widget.get_active():
            self.config_priv.set("contents_preview_enable", not curstate)
            view = self.req.get_tasks_tree(refresh=False)
            view.refresh_all()

    def on_bg_color_toggled(self, widget):
        """ Save configuration and refresh nodes to apply the change """
        curstate = self.config_priv.get("bg_color_enable")
        if curstate != widget.get_active():
<<<<<<< HEAD
            self.config.set("bg_color_enable", not curstate)
            self._refresh_task_browser()

    def on_font_change(self,widget):
        """ Set a new font for editor """
	self.config.set("font_name", self.fontbutton.get_font_name())  
=======
            self.config_priv.set("bg_color_enable", not curstate)
            task_tree = self.req.get_tasks_tree(refresh=False).get_basetree()
            task_tree.refresh_all()

    def toggle_spellcheck(self, widget):
        """Toggle spell checking on or off."""
        print __name__

    def _update_plugin_configure(self, plugin):
        """ Enable the button "Configure Plugin" appropriate. """
        configurable = plugin.active and plugin.is_configurable()
        self.plugin_configure.set_property('sensitive', configurable)

    def on_autostart_toggled(self, widget):
        """Toggle GTG autostarting with the GNOME desktop"""
        autostart_path = os.path.join(self.__AUTOSTART_DIRECTORY, \
                                      self.__AUTOSTART_FILE)
        if widget.get_active() == False:
            #Disable autostart, removing the file in autostart_path
            if os.path.isfile(autostart_path):
                os.remove(autostart_path)
        else:
            #Enable autostart
            #We look for the desktop file
            desktop_file_path = None
            desktop_file_directories = ["../..",
                                  "../../../applications",
                                  "../../../../../share/applications"]
            this_directory = os.path.dirname(os.path.abspath(__file__))
            for path in desktop_file_directories:
                fullpath = os.path.normpath(os.path.join(this_directory, path, \
                                                        self.__AUTOSTART_FILE))
                if os.path.isfile(fullpath):
                    desktop_file_path = fullpath
                    break
            #If we have found the desktop file, we make a link to in in
            # autostart_path. If symbolic linking is not possible
            # (that is, if we are running on Windows), then copy the file
            if desktop_file_path:
                if not os.path.exists(self.__AUTOSTART_DIRECTORY):
                    os.mkdir(self.__AUTOSTART_DIRECTORY)
                if os.path.isdir(self.__AUTOSTART_DIRECTORY) and \
                   not os.path.exists(autostart_path):
                    if hasattr(os, "symlink"):
                        os.symlink(desktop_file_path, \
                                   autostart_path)
                    else:
                        shutil.copyfile(desktop_file_path, \
                                         autostart_path)
>>>>>>> fef33536
<|MERGE_RESOLUTION|>--- conflicted
+++ resolved
@@ -1,7 +1,7 @@
 # -*- coding: utf-8 -*-
 # -----------------------------------------------------------------------------
 # Gettings Things Gnome! - a personal organizer for the GNOME desktop
-# Copyright (c) 2008-2009 - Lionel Dricot & Bertrand Rousseau
+# Copyright (c) 2008-2012 - Lionel Dricot & Bertrand Rousseau
 #
 # This program is free software: you can redistribute it and/or modify it under
 # the terms of the GNU General Public License as published by the Free Software
@@ -16,128 +16,64 @@
 # You should have received a copy of the GNU General Public License along with
 # this program.  If not, see <http://www.gnu.org/licenses/>.
 # -----------------------------------------------------------------------------
-""" The Preferences Dialog for loading plugins and configuring GTG """
+
+""" The Preferences Dialog for configuring GTG """
+
 import os
 import shutil
 
-from gi.repository import Gtk, Pango
-
+import gtk
 from xdg.BaseDirectory import xdg_config_home
 
-from GTG              import _
-from GTG.core.plugins import GnomeConfig
-from GTG.gtk          import ViewConfig
-from GTG.core.plugins.engine import PluginEngine
+from GTG import _
+from GTG import info
+from GTG.gtk import ViewConfig
+
+AUTOSTART_DIRECTORY = os.path.join(xdg_config_home, "autostart")
+AUTOSTART_FILE = "gtg.desktop"
+AUTOSTART_PATH = os.path.join(AUTOSTART_DIRECTORY, AUTOSTART_FILE)
 
 
-__all__ = ('PreferencesDialog',)
+def enable_gtg_autostart():
+    """ Enable autostart
 
-# Default plugin information text
-PLUGINS_DEFAULT_DESC = _("Click on a plugin name to view its description here.")
+    Firstly, locate gtg.desktop file. Then link it in AUTOSTART_FILE.
+    On Windows, there is no os.symlink, just copy the file. """
+    desktop_file_path = None
+    this_directory = os.path.dirname(os.path.abspath(__file__))
+    for path in ["../..", "../../../applications",
+                "../../../../../share/applications"]:
+        fullpath = os.path.join(this_directory, path, AUTOSTART_FILE)
+        fullpath = os.path.normpath(fullpath)
+        if os.path.isfile(fullpath):
+            desktop_file_path = fullpath
+            break
 
-# columns in PreferencesDialog.plugin_store
-PLUGINS_COL_ID = 0
-PLUGINS_COL_ENABLED = 1
-PLUGINS_COL_NAME = 2
-PLUGINS_COL_SHORT_DESC = 3
-PLUGINS_COL_DESC = 4
-PLUGINS_COL_ACTIVATABLE = 5
+    if desktop_file_path:
+        if not os.path.exists(AUTOSTART_DIRECTORY):
+            os.mkdir(AUTOSTART_DIRECTORY)
 
-def plugin_icon(column, cell, store, iter):
-    """Callback to set the content of a PluginTree cell.
-
-    See PreferencesDialog._init_plugin_tree().
-
-    """
-    cell.set_property('icon-name', 'gtg-plugin')
-    cell.set_property('sensitive', store.get_value(iter,
-      PLUGINS_COL_ACTIVATABLE))
+        if os.path.isdir(AUTOSTART_DIRECTORY) and \
+           not os.path.exists(AUTOSTART_PATH):
+            if hasattr(os, "symlink"):
+                os.symlink(desktop_file_path, AUTOSTART_PATH)
+            else:
+                shutil.copyfile(desktop_file_path, AUTOSTART_PATH)
 
 
-def plugin_markup(column, cell, store, iter, self):
-    """Callback to set the content of a PluginTree cell.
-
-    See PreferencesDialog._init_plugin_tree().
-
-    """
-    name = store.get_value(iter, PLUGINS_COL_NAME)
-    desc = store.get_value(iter, PLUGINS_COL_SHORT_DESC)
-    plugin_id = store.get_value(iter, PLUGINS_COL_ID)
-    p = self.pengine.get_plugin(plugin_id)
-    error_text = plugin_error_short_text(p)
-    if error_text != "":
-        cell.set_property('markup', "<b>%s</b>\n%s\n<i>%s</i>" % (name, desc, error_text))
-    else:
-        cell.set_property('markup', "<b>%s</b>\n%s" % (name, desc))
-    cell.set_property('sensitive', store.get_value(iter,
-      PLUGINS_COL_ACTIVATABLE))
-
-def plugin_error_short_text(plugin):
-    """ Return small version of description of missing module dependencies
-    for displaying in plugin markup """
-    if not plugin.error:
-        return ""
-
-    # get lists
-    modules = plugin.missing_modules
-    dbus = plugin.missing_dbus
-    
-    # convert to strings
-    if modules:
-        modules = "<small><b>%s</b></small>" % ', '.join(modules)
-    if dbus:
-        ifaces = ["%s:%s" % (a, b) for (a, b) in dbus]
-        dbus = "<small><b>%s</b></small>" % ', '.join(ifaces)
-    # combine
-    if modules and not dbus:
-        text = '\n'.join((GnomeConfig.miss2, modules))
-    elif dbus and not modules:
-        text = '\n'.join((GnomeConfig.dmiss2, dbus))
-    elif modules and dbus:
-        text = '\n'.join((GnomeConfig.bmiss2, modules, dbus))
-    else:
-        text = ""
-    return text
-
-def plugin_error_text(plugin):
-    """Generate some helpful text about missing module dependencies."""
-    if not plugin.error:
-        return GnomeConfig.CANLOAD
-    # describe missing dependencies
-    text = "<b>%s</b>. \n" % GnomeConfig.CANNOTLOAD
-    # get lists
-    modules = plugin.missing_modules
-    dbus = plugin.missing_dbus
-    # convert to strings
-    if modules:
-        modules = "<small><b>%s</b></small>" % ', '.join(modules)
-    if dbus:
-        ifaces = ["%s:%s" % (a, b) for (a, b) in dbus]
-        dbus = "<small><b>%s</b></small>" % ', '.join(ifaces)
-    # combine
-    if modules and not dbus:
-        text += '\n'.join((GnomeConfig.MODULEMISSING, modules))
-    elif dbus and not modules:
-        text += '\n'.join((GnomeConfig.DBUSMISSING, dbus))
-    elif modules and dbus:
-        text += '\n'.join((GnomeConfig.MODULANDDBUS, modules, dbus))
-    else:
-        text += GnomeConfig.UNKNOWN
-    return text
+def disable_gtg_autostart():
+    """ Disable autostart, removing the file in autostart_path """
+    if os.path.isfile(AUTOSTART_PATH):
+        os.remove(AUTOSTART_PATH)
 
 
 class PreferencesDialog:
+    """ Show preference dialog """
 
-    __AUTOSTART_DIRECTORY = os.path.join(xdg_config_home, "autostart")
-    __AUTOSTART_FILE = "gtg.desktop"
-
-    def __init__(self, config_obj, req):
-        """Constructor."""
-        self.config_obj = config_obj
+    def __init__(self, req):
         self.req = req
-<<<<<<< HEAD
         self.config = self.req.get_config('browser')
-        builder = gtk.Builder()
+        builder = Gtk.Builder()
         builder.add_from_file(ViewConfig.PREFERENCES_GLADE_FILE)
 
         self.dialog = builder.get_object("PreferencesDialog")
@@ -169,337 +105,60 @@
           'on_fontbutton_font_set':
             self.on_font_change,  
         })
-=======
-        self.config = self.config_obj.conf_dict            
-        self.builder = Gtk.Builder()
-        self.builder.add_from_file(ViewConfig.PREFERENCES_GLADE_FILE)
-        # store references to some objects
-        widgets = {
-          'dialog': 'PreferencesDialog',
-          'backend_tree': 'BackendTree',
-          'plugin_tree': 'PluginTree',
-          'plugin_about_dialog': 'PluginAboutDialog',
-          'plugin_configure': 'plugin_configure',
-          'plugin_depends': 'PluginDepends',
-          'plugin_config_dialog': 'PluginConfigDialog',
-          'pref_autostart': 'pref_autostart',
-          'pref_show_preview': 'pref_show_preview',
-          'bg_color_enable': 'bg_color_enable',
-          }
-        for attr, widget in widgets.iteritems():
-            setattr(self, attr, self.builder.get_object(widget))
-        # keep a reference to the parent task browser
-        self.pengine = PluginEngine()
-        #plugin config initiation, if never used
-        if "plugins" in self.config:
-            if "enabled" not in self.config["plugins"]:
-                self.config["plugins"]["enabled"] = []
-            
-            if "disabled" not in self.config["plugins"]:
-                self.config["plugins"]["disabled"] = []
-        elif self.pengine.get_plugins():
-            self.config["plugins"] = {}
-            self.config["plugins"]["disabled"] = \
-              [p.module_name for p in self.pengine.get_plugins("disabled")]
-            self.config["plugins"]["enabled"] = \
-              [p.module_name for p in self.pengine.get_plugins("enabled")]
-        # initialize tree models
-        self._init_backend_tree()
-        # this can't happen yet, due to the order of things in
-        #  TaskBrowser.__init__(). Happens in activate() instead.
-        # self._init_plugin_tree()
-        pref_signals_dic = self.get_signals_dict()
-        self.builder.connect_signals(pref_signals_dic)
-        
-        #this line enables the about dialog widget to be reused
-        self.plugin_about_dialog.connect("delete-event", lambda w, e: self.plugin_about_dialog.hide() or True)
-
-    def _init_backend_tree(self):
-        """Initialize the BackendTree Gtk.TreeView."""
-        self._refresh_backend_store()
-        # TODO
-
-    def _refresh_backend_store(self):
-        """Populate a Gtk.ListStore with backend information."""
-        # create and clear a Gtk.ListStore for backend information
-        if not hasattr(self, 'backend_store'):
-            # TODO: create the liststore. It should have one column for each
-            # backend.
-            self.backend_store = Gtk.ListStore(str)
-        self.backend_store.clear()
-        # TODO
-
-    def _refresh_plugin_store(self):
-        """Populate a Gtk.ListStore with plugin information."""
-        # create and clear a Gtk.ListStore
-        if not hasattr(self, 'plugin_store'):
-            # see constants PLUGINS_COL_* for column meanings
-            self.plugin_store = Gtk.ListStore(str, 'gboolean', str, str, str,
-              'gboolean', )
-        self.plugin_store.clear()
-        # refresh the status of all plugins
-        self.pengine.recheck_plugin_errors(True)
-        # repopulate the store
-        for name, p in self.pengine.plugins.iteritems():
-            self.plugin_store.append([name, p.enabled, p.full_name,
-              p.short_description, p.description, not p.error, ]) # activateable if there is no error
->>>>>>> fef33536
 
     def  _refresh_preferences_store(self):
-        """Sets the correct value in the preferences checkboxes"""
-        autostart_path = os.path.join(self.__AUTOSTART_DIRECTORY, \
-                                      self.__AUTOSTART_FILE)
-        self.pref_autostart.set_active(os.path.isfile(autostart_path))
+        """ Sets the correct value in the preferences checkboxes """
+        has_autostart = os.path.isfile(AUTOSTART_PATH)
+        self.pref_autostart.set_active(has_autostart)
 
-        show_preview = self.config_priv.get("contents_preview_enable")
+        show_preview = self.config.get("contents_preview_enable")
         self.pref_show_preview.set_active(show_preview)
 
-        bg_color = self.config_priv.get("bg_color_enable")
+        bg_color = self.config.get("bg_color_enable")
         self.bg_color_enable.set_active(bg_color)
 
-    def _init_plugin_tree(self):
-        """Initialize the PluginTree Gtk.TreeView.
+    def _refresh_task_browser(self):
+        """ Refresh tasks in task browser """
+        task_tree = self.req.get_tasks_tree(refresh=False).get_basetree()
+        task_tree.refresh_all()
 
-        The format is modelled after the one used in gedit; see
-        http://git.gnome.org/browse/gedit/tree/gedit/gedit-plugin-mapnager.c
-
-        """
-        # force creation of the Gtk.ListStore so we can reference it
-        self._refresh_plugin_store()
-
-        # renderer for the toggle column
-        renderer = Gtk.CellRendererToggle()
-        renderer.set_property('xpad', 6)
-        renderer.connect('toggled', self.on_plugin_toggle)
-        # toggle column
-        column = Gtk.TreeViewColumn(None, renderer, active=PLUGINS_COL_ENABLED,
-          activatable=PLUGINS_COL_ACTIVATABLE,
-          sensitive=PLUGINS_COL_ACTIVATABLE)
-        self.plugin_tree.append_column(column)
-
-        # plugin name column
-        column = Gtk.TreeViewColumn()
-        column.set_spacing(6)
-        # icon renderer for the plugin name column
-        icon_renderer = Gtk.CellRendererPixbuf()
-        icon_renderer.set_property('stock-size', Gtk.IconSize.SMALL_TOOLBAR)
-        icon_renderer.set_property('xpad', 3)
-        column.pack_start(icon_renderer, False, True, 0)
-        column.set_cell_data_func(icon_renderer, plugin_icon)
-        # text renderer for the plugin name column
-        name_renderer = Gtk.CellRendererText()
-        name_renderer.set_property('ellipsize', Pango.EllipsizeMode.END)
-        column.pack_start(name_renderer, True)
-        column.set_cell_data_func(name_renderer, plugin_markup, self)
-
-        self.plugin_tree.append_column(column)
-
-        # finish setup
-        self.plugin_tree.set_model(self.plugin_store)
-        self.plugin_tree.set_search_column(2)
-
-    ## GTK signals & related functions
-    def get_signals_dict(self):
-        """A dictionary of signals and functions to be connected."""
-        SIGNAL_CONNECTIONS_DIC = {
-#          'on_preferences_activate':
-#            self.activate,
-          # buttons in the dialog itself
-          'on_prefs_close':
-            self.on_close,
-          'on_prefs_help':
-            self.on_help,
-          # preferences on the Tasks tab
-          'on_pref_show_preview_toggled':
-            self.toggle_preview,
-          'on_bg_color_toggled':
-            self.on_bg_color_toggled,
-          'on_pref_check_spelling_toggled':
-            self.toggle_spellcheck,
-          # buttons on the Plugins tab
-          'on_PluginTree_cursor_changed':
-            self.on_plugin_select,
-          'on_plugin_about':
-            self.on_plugin_about,
-          'on_plugin_configure':
-            self.on_plugin_configure,
-          # the PluginAboutDialog
-          'on_PluginAboutDialog_close':
-            self.on_plugin_about_close,
-          'on_PluginAboutDialog_response':
-            self.on_plugin_about_close,
-          # the PluginConfigDialog
-          'on_PluginConfigClose_released':
-            self.on_plugin_config_close,
-          'on_PreferencesDialog_delete_event':
-            self.on_close,
-            'on_pref_autostart_toggled':
-            self.on_autostart_toggled,
-          }
-        return SIGNAL_CONNECTIONS_DIC
-
-    def activate(self, config_priv, widget=None):
-        """Activate the preferences dialog."""
-        self.config_priv = config_priv
-        if len(self.plugin_tree.get_columns()) == 0:
-            # late setup of PluginTree
-            self._init_plugin_tree()
-        else:
-            self._refresh_plugin_store()
-        self._refresh_backend_store()
+    def activate(self):
+        """ Activate the preferences dialog."""
         self._refresh_preferences_store()
-        self.dialog.present()
         self.dialog.show_all()
 
-    def on_close(self, widget, data = None):
-        """Close the preferences dialog."""
-
+    def on_close(self, widget, data=None): # pylint: disable-msg=W0613
+        """ Close the preferences dialog."""
         self.dialog.hide()
         return True
 
-    def on_help(self, widget):
-        """Provide help for the preferences dialog."""
+    @classmethod
+    def on_help(cls, widget): # pylint: disable-msg=W0613
+        """ In future, this will open help for preferences """
         return True
 
-    def on_plugin_about(self, widget):
-        """Display information about a plugin."""
-        _, iterator = self.plugin_tree.get_selection().get_selected()
-        if iterator is None:
-            return
-        plugin_id = self.plugin_store.get_value(iterator, PLUGINS_COL_ID)
-        p = self.pengine.get_plugin(plugin_id)
-        
-        pad = self.plugin_about_dialog
-        pad.set_name(p.full_name)
-        pad.set_version(p.version)
-        authors = p.authors
-        if isinstance(authors, str):
-            authors = [authors, ]
-        pad.set_authors(authors)
-        pad.set_comments(p.description.replace(r'\n', "\n"))
-        self.plugin_depends.set_label(plugin_error_text(p))
-        pad.show_all()
-
-    def on_plugin_about_close(self, widget, *args):
-        """Close the PluginAboutDialog."""
-        self.plugin_about_dialog.hide()
-
-    def on_plugin_configure(self, widget):
-        """Configure a plugin."""
-        _, iterator = self.plugin_tree.get_selection().get_selected()
-        if iterator is None:
-            return
-        plugin_id = self.plugin_store.get_value(iterator, PLUGINS_COL_ID)
-        # TODO: load plugin's configuration UI and insert into pc-vbox1 in
-        #  position 0. Something like...
-        #pcd = self.plugin_config_dialog
-        #pcd.show_all()
-        # ...for now, use existing code.
-        plugin = self.pengine.get_plugin(plugin_id)
-        plugin.instance.configure_dialog(self.dialog)
-
-    def on_plugin_config_close(self, widget):
-        """Close the PluginConfigDialog."""
-        self.plugin_config_dialog.hide()
-
-    def on_plugin_select(self, plugin_tree):
-        """ Callback when user select/unselect a plugin
-
-        Update the button "Configure plugin" sensitivity """
-        model, iterator = plugin_tree.get_selection().get_selected()
-        if iterator is not None:
-            plugin_id = model.get_value(iterator, PLUGINS_COL_ID)
-            plugin = self.pengine.get_plugin(plugin_id)
-            self._update_plugin_configure(plugin)
-
-    def on_plugin_toggle(self, widget, path):
-        """Toggle a plugin enabled/disabled."""
-        iter = self.plugin_store.get_iter(path)
-        plugin_id = self.plugin_store.get_value(iter, PLUGINS_COL_ID)
-        p = self.pengine.get_plugin(plugin_id)
-        p.enabled = not self.plugin_store.get_value(iter, PLUGINS_COL_ENABLED)
-        if p.enabled:
-            self.pengine.activate_plugins([p])
-            self.config["plugins"]["enabled"].append(p.module_name)
-            if p.module_name in self.config["plugins"]["disabled"]:
-                self.config["plugins"]["disabled"].remove(p.module_name)
+    @classmethod
+    def on_autostart_toggled(cls, widget):
+        """ Toggle GTG autostarting with the GNOME desktop """
+        if widget.get_active():
+            enable_gtg_autostart()
         else:
-            self.pengine.deactivate_plugins([p])
-            self.config["plugins"]["disabled"].append(p.module_name)
-            if p.module_name in self.config["plugins"]["enabled"]:
-                self.config["plugins"]["enabled"].remove(p.module_name)
-        self.plugin_store.set_value(iter, PLUGINS_COL_ENABLED, p.enabled)
-        self._update_plugin_configure(p)
-        
-        self.config_obj.save()
+            disable_gtg_autostart()
 
     def toggle_preview(self, widget):
-        """Toggle previews in the task view on or off."""
-        curstate = self.config_priv.get("contents_preview_enable")
+        """ Toggle previews in the task view on or off."""
+        curstate = self.config.get("contents_preview_enable")
         if curstate != widget.get_active():
-            self.config_priv.set("contents_preview_enable", not curstate)
-            view = self.req.get_tasks_tree(refresh=False)
-            view.refresh_all()
+            self.config.set("contents_preview_enable", not curstate)
+            self._refresh_task_browser()
 
     def on_bg_color_toggled(self, widget):
         """ Save configuration and refresh nodes to apply the change """
-        curstate = self.config_priv.get("bg_color_enable")
+        curstate = self.config.get("bg_color_enable")
         if curstate != widget.get_active():
-<<<<<<< HEAD
             self.config.set("bg_color_enable", not curstate)
             self._refresh_task_browser()
 
     def on_font_change(self,widget):
         """ Set a new font for editor """
-	self.config.set("font_name", self.fontbutton.get_font_name())  
-=======
-            self.config_priv.set("bg_color_enable", not curstate)
-            task_tree = self.req.get_tasks_tree(refresh=False).get_basetree()
-            task_tree.refresh_all()
-
-    def toggle_spellcheck(self, widget):
-        """Toggle spell checking on or off."""
-        print __name__
-
-    def _update_plugin_configure(self, plugin):
-        """ Enable the button "Configure Plugin" appropriate. """
-        configurable = plugin.active and plugin.is_configurable()
-        self.plugin_configure.set_property('sensitive', configurable)
-
-    def on_autostart_toggled(self, widget):
-        """Toggle GTG autostarting with the GNOME desktop"""
-        autostart_path = os.path.join(self.__AUTOSTART_DIRECTORY, \
-                                      self.__AUTOSTART_FILE)
-        if widget.get_active() == False:
-            #Disable autostart, removing the file in autostart_path
-            if os.path.isfile(autostart_path):
-                os.remove(autostart_path)
-        else:
-            #Enable autostart
-            #We look for the desktop file
-            desktop_file_path = None
-            desktop_file_directories = ["../..",
-                                  "../../../applications",
-                                  "../../../../../share/applications"]
-            this_directory = os.path.dirname(os.path.abspath(__file__))
-            for path in desktop_file_directories:
-                fullpath = os.path.normpath(os.path.join(this_directory, path, \
-                                                        self.__AUTOSTART_FILE))
-                if os.path.isfile(fullpath):
-                    desktop_file_path = fullpath
-                    break
-            #If we have found the desktop file, we make a link to in in
-            # autostart_path. If symbolic linking is not possible
-            # (that is, if we are running on Windows), then copy the file
-            if desktop_file_path:
-                if not os.path.exists(self.__AUTOSTART_DIRECTORY):
-                    os.mkdir(self.__AUTOSTART_DIRECTORY)
-                if os.path.isdir(self.__AUTOSTART_DIRECTORY) and \
-                   not os.path.exists(autostart_path):
-                    if hasattr(os, "symlink"):
-                        os.symlink(desktop_file_path, \
-                                   autostart_path)
-                    else:
-                        shutil.copyfile(desktop_file_path, \
-                                         autostart_path)
->>>>>>> fef33536
+	self.config.set("font_name", self.fontbutton.get_font_name())  