# -*- coding: utf-8 -*-
# pylint: disable-msg=W0201
# -----------------------------------------------------------------------------
# Getting Things Gnome! - a personal organizer for the GNOME desktop
# Copyright (c) 2008-2009 - Lionel Dricot & Bertrand Rousseau
#
# This program is free software: you can redistribute it and/or modify it under
# the terms of the GNU General Public License as published by the Free Software
# Foundation, either version 3 of the License, or (at your option) any later
# version.
#
# This program is distributed in the hope that it will be useful, but WITHOUT
# ANY WARRANTY; without even the implied warranty of MERCHANTABILITY or FITNESS
# FOR A PARTICULAR PURPOSE. See the GNU General Public License for more
# details.
#
# You should have received a copy of the GNU General Public License along with
# this program.  If not, see <http://www.gnu.org/licenses/>.
# -----------------------------------------------------------------------------

""" The main window for GTG, listing tags, and open and closed tasks """

#=== IMPORT ===================================================================
#system imports
import time
import threading
from webbrowser import open as openurl

import pygtk
pygtk.require('2.0')
import gobject
import gtk

#our own imports
from GTG import _, info, ngettext
from GTG.backends.backendsignals import BackendSignals
from GTG.core import CoreConfig
from GTG.core.search import parse_search_query, SEARCH_COMMANDS, InvalidQuery
from GTG.core.task import Task
from GTG.gtk.tag_completion import TagCompletion
from GTG.gtk.browser import GnomeConfig
from GTG.gtk.browser.custominfobar import CustomInfoBar
from GTG.gtk.browser.modifytags_dialog import ModifyTagsDialog
from GTG.gtk.browser.tag_context_menu import TagContextMenu
from GTG.gtk.browser.treeview_factory import TreeviewFactory
from GTG.tools.dates import Date
from GTG.tools.logger import Log

#=== MAIN CLASS ===============================================================



class Timer:

    def __init__(self, name):
        self.name = name

    def __enter__(self):
        self.start = time.time()

    def __exit__(self, *args):
        print "%s : %s" % (self.name, time.time() - self.start)


class TaskBrowser(gobject.GObject):
    """ The UI for browsing open and closed tasks,
    and listing tags in a tree """

    __string_signal__ = (gobject.SIGNAL_RUN_FIRST, gobject.TYPE_NONE, (str, ))
    __none_signal__ = (gobject.SIGNAL_RUN_FIRST, gobject.TYPE_NONE, tuple())
    __gsignals__ = {'task-added-via-quick-add': __string_signal__,
                    'visibility-toggled': __none_signal__,
   }

    def __init__(self, requester, vmanager):
        gobject.GObject.__init__(self)
        # Object prime variables
        self.req = requester
        self.vmanager = vmanager
        self.config = self.req.get_config('browser')
        self.tag_active = False

        #treeviews handlers
        self.vtree_panes = {}
        self.tv_factory = TreeviewFactory(self.req, self.config)
        self.activetree = self.req.get_tasks_tree(name='active', refresh=False)
        self.vtree_panes['active'] = \
                self.tv_factory.active_tasks_treeview(self.activetree)

        ### YOU CAN DEFINE YOUR INTERNAL MECHANICS VARIABLES BELOW
        self.in_toggle_workview = False

        # Setup GTG icon theme
        self._init_icon_theme()

        # Set up models
        # Active Tasks
        self.activetree.apply_filter('active')
        # Tags
        self.tagtree = None
        self.tagtreeview = None

        # Load window tree
        self.builder = gtk.Builder()
        self.builder.add_from_file(GnomeConfig.GLADE_FILE)

        # Define aliases for specific widgets
        self._init_widget_aliases()

        # Init non-glade widgets
        self._init_ui_widget()

        #Set the tooltip for the toolbar buttons
        self._init_toolbar_tooltips()

        # Initialize "About" dialog
        self._init_about_dialog()

        #Create our dictionary and connect it
        self._init_signal_connections()

        # Define accelerator keys
        self._init_accelerators()

        # Initialize search completion
        self._init_search_completion()

        self.restore_state_from_conf()

        self.on_select_tag()
        self.browser_shown = False

        #Update the title when a task change
        self.activetree.register_cllbck('node-added-inview',
            self._update_window_title)
        self.activetree.register_cllbck('node-deleted-inview',
            self._update_window_title)
        self._update_window_title()

### INIT HELPER FUNCTIONS #####################################################
#
    def _init_icon_theme(self):
        """
        sets the deafault theme for icon and its directory
        """
        icon_dirs = CoreConfig().get_icons_directories()
        for i in icon_dirs:
            gtk.icon_theme_get_default().prepend_search_path(i)
            gtk.window_set_default_icon_name("gtg")

    def _init_widget_aliases(self):
        """
        defines aliases for UI elements found in the glide file
        """
        self.window = self.builder.get_object("MainWindow")
        self.taskpopup = self.builder.get_object("task_context_menu")
        self.defertopopup = self.builder.get_object("defer_to_context_menu")
        self.ctaskpopup = self.builder.get_object("closed_task_context_menu")
        self.editbutton = self.builder.get_object("edit_b")
        self.edit_mi = self.builder.get_object("edit_mi")
        self.donebutton = self.builder.get_object("done_b")
        self.done_mi = self.builder.get_object("done_mi")
        self.deletebutton = self.builder.get_object("delete_b")
        self.delete_mi = self.builder.get_object("delete_mi")
        self.newtask = self.builder.get_object("new_task_b")
        self.newsubtask = self.builder.get_object("new_subtask_b")
        self.new_subtask_mi = self.builder.get_object("new_subtask_mi")
        self.dismissbutton = self.builder.get_object("dismiss_b")
        self.dismiss_mi = self.builder.get_object("dismiss_mi")
        self.about = self.builder.get_object("about_dialog")
        self.main_pane = self.builder.get_object("main_pane")
        self.menu_view_workview = self.builder.get_object("view_workview")
        self.toggle_workview = self.builder.get_object("workview_toggle")
        self.quickadd_entry = self.builder.get_object("quickadd_field")
        self.toolbar = self.builder.get_object("task_toolbar")
        self.quickadd_pane = self.builder.get_object("quickadd_pane")
        self.sidebar = self.builder.get_object("sidebar_vbox")
        self.sidebar_container = self.builder.get_object("sidebar-scroll")
        self.sidebar_notebook = self.builder.get_object("sidebar_notebook")
        self.main_notebook = self.builder.get_object("main_notebook")
        self.accessory_notebook = self.builder.get_object("accessory_notebook")
        self.vbox_toolbars = self.builder.get_object("vbox_toolbars")

        self.closed_pane = None
        self.tagpopup = TagContextMenu(self.req, self.vmanager)

    def _init_ui_widget(self):
        """ Sets the main pane with the tree with active tasks and
        create ModifyTagsDialog """
        # The Active tasks treeview
        self.main_pane.add(self.vtree_panes['active'])

        tag_completion = TagCompletion(self.req.get_tag_tree())
        self.modifytags_dialog = ModifyTagsDialog(tag_completion, self.req)

    def init_tags_sidebar(self):
        """
        initializes the tagtree (left area with tags and searches)
        """
        # The tags treeview
        self.tagtree = self.req.get_tag_tree()
        self.tagtreeview = self.tv_factory.tags_treeview(self.tagtree)
        #Tags treeview
        self.tagtreeview.connect('cursor-changed', \
            self.on_select_tag)
        self.tagtreeview.connect('row-activated', \
            self.on_select_tag)
        self.tagtreeview.connect('button-press-event', \
            self.on_tag_treeview_button_press_event)
        self.tagtreeview.connect('key-press-event', \
            self.on_tag_treeview_key_press_event)
        self.sidebar_container.add(self.tagtreeview)

        # Refresh tree
        self.tagtree.reset_filters(transparent_only=True)

        # expanding search tag does not work automatically, request it
        self.expand_search_tag()

    def _init_toolbar_tooltips(self):
        """
        sets tooltips for widgets on toolbars
        """
        self.donebutton.set_tooltip_text(GnomeConfig.MARK_DONE_TOOLTIP)
        self.editbutton.set_tooltip_text(GnomeConfig.EDIT_TOOLTIP)
        self.dismissbutton.set_tooltip_text(GnomeConfig.MARK_DISMISS_TOOLTIP)
        self.newtask.set_tooltip_text(GnomeConfig.NEW_TASK_TOOLTIP)
        self.newsubtask.set_tooltip_text(GnomeConfig.NEW_SUBTASK_TOOLTIP)
        self.toggle_workview.set_tooltip_text(
            GnomeConfig.WORKVIEW_TOGGLE_TOOLTIP)
        self.quickadd_entry.set_tooltip_text(
            GnomeConfig.QUICKADD_ENTRY_TOOLTIP)
        self.quickadd_entry.set_icon_tooltip_text(1,
            GnomeConfig.QUICKADD_ICON_TOOLTIP)

    def _init_about_dialog(self):
        """
        Show the about dialog
        """
        gtk.about_dialog_set_url_hook(lambda dialog, url: openurl(url))
        self.about.set_website(info.URL)
        self.about.set_website_label(info.URL)
        self.about.set_version(info.VERSION)
        self.about.set_authors(info.AUTHORS)
        self.about.set_artists(info.ARTISTS)
        self.about.set_documenters(info.DOCUMENTERS)
        self.about.set_translator_credits(info.TRANSLATORS)

    def _init_signal_connections(self):
        """
        connects signals on UI elements
        """
        SIGNAL_CONNECTIONS_DIC = {
            "on_add_task":
                self.on_add_task,
            "on_edit_active_task":
                self.on_edit_active_task,
            "on_edit_done_task":
                self.on_edit_done_task,
            "on_delete_task":
                self.on_delete_tasks,
            "on_modify_tags":
                self.on_modify_tags,
            "on_mark_as_done":
                self.on_mark_as_done,
            "on_mark_as_started":
                self.on_mark_as_started,
            "on_start_for_tomorrow":
                self.on_start_for_tomorrow,
            "on_start_for_next_week":
                self.on_start_for_next_week,
            "on_start_for_next_month":
                self.on_start_for_next_month,
            "on_start_for_next_year":
                self.on_start_for_next_year,
            "on_start_clear":
                self.on_start_clear,
            "on_set_due_today":
                self.on_set_due_today,
            "on_set_due_tomorrow":
                self.on_set_due_tomorrow,
            "on_set_due_next_week":
                self.on_set_due_next_week,
            "on_set_due_next_month":
                self.on_set_due_next_month,
            "on_set_due_next_year":
                self.on_set_due_next_year,
            "on_set_due_now":
                self.on_set_due_now,
            "on_set_due_soon":
                self.on_set_due_soon,
            "on_set_due_someday":
                self.on_set_due_someday,
            "on_set_due_clear":
                self.on_set_due_clear,
            "on_dismiss_task":
                self.on_dismiss_task,
            "on_move":
                self.on_move,
            "on_size_allocate":
                self.on_size_allocate,
            "gtk_main_quit":
                self.on_close,
            "on_add_subtask":
                self.on_add_subtask,
            "on_tagcontext_deactivate":
                self.on_tagcontext_deactivate,
            "on_workview_toggled":
                self.on_workview_toggled,
            "on_view_workview_toggled":
                self.on_workview_toggled,
            "on_view_closed_toggled":
                self.on_closed_toggled,
            "on_view_sidebar_toggled":
                self.on_sidebar_toggled,
            "on_quickadd_field_activate":
                self.on_quickadd_activate,
            "on_quickadd_field_icon_press":
                self.on_quickadd_iconpress,
            "on_quickadd_field_changed":
                self.on_quickadd_changed,
            "on_quickadd_entrycompletion_action_activated":
                self.on_entrycompletion_action_activated,
            "on_view_quickadd_toggled":
                self.on_toggle_quickadd,
            "on_view_toolbar_toggled":
                self.on_toolbar_toggled,
            "on_about_clicked":
                self.on_about_clicked,
            "on_about_delete":
                self.on_about_close,
            "on_about_close":
                self.on_about_close,
            "on_documentation_clicked":
                lambda w: openurl(info.DOCUMENTATION_URL),
            "on_translate_clicked":
                lambda w: openurl(info.TRANSLATE_URL),
            "on_report_bug_clicked":
                lambda w: openurl(info.REPORT_BUG_URL),
            "on_preferences_activate":
                self.open_preferences,
            "on_edit_plugins_activate":
                self.open_plugins,
            "on_edit_backends_activate":
                self.open_edit_backends,
        }
        self.builder.connect_signals(SIGNAL_CONNECTIONS_DIC)

        # When destroying this window, quit GTG
        self.window.connect("destroy", self.quit)

        # Active tasks TreeView
        self.vtree_panes['active'].connect('row-activated', \
            self.on_edit_active_task)
        self.vtree_panes['active'].connect('button-press-event', \
            self.on_task_treeview_button_press_event)
        self.vtree_panes['active'].connect('key-press-event', \
            self.on_task_treeview_key_press_event)
        self.vtree_panes['active'].connect('node-expanded', \
            self.on_task_expanded)
        self.vtree_panes['active'].connect('node-collapsed', \
            self.on_task_collapsed)

        b_signals = BackendSignals()
        b_signals.connect(b_signals.BACKEND_FAILED, self.on_backend_failed)
        b_signals.connect(b_signals.BACKEND_STATE_TOGGLED, \
                          self.remove_backend_infobar)
        b_signals.connect(b_signals.INTERACTION_REQUESTED, \
                          self.on_backend_needing_interaction)
        # Selection changes
        self.selection = self.vtree_panes['active'].get_selection()
        self.selection.connect("changed", self.on_task_cursor_changed)

    def _add_accelerator_for_widget(self, agr, name, accel):
        widget = self.builder.get_object(name)
        key, mod = gtk.accelerator_parse(accel)
        widget.add_accelerator("activate", agr, key, mod, gtk.ACCEL_VISIBLE)

    def _init_accelerators(self):
        """
        initialize gtk accelerators for different interface elements
        """
        agr = gtk.AccelGroup()
        self.builder.get_object("MainWindow").add_accel_group(agr)

        self._add_accelerator_for_widget(agr, "view_sidebar", "F9")
        self._add_accelerator_for_widget(agr, "file_quit", "<Control>q")
        self._add_accelerator_for_widget(agr, "edit_undo", "<Control>z")
        self._add_accelerator_for_widget(agr, "edit_redo", "<Control>y")
        self._add_accelerator_for_widget(agr, "new_task_mi", "<Control>n")
<<<<<<< HEAD
        self._add_accelerator_for_widget(agr, "new_subtask_mi", "<Control><Shift>n")
        self._add_accelerator_for_widget(agr, "edit_mi", "Return")
        self._add_accelerator_for_widget(agr, "done_mi", "<Control>d")
        self._add_accelerator_for_widget(agr, "dismiss_mi", "<Control>i")
        self._add_accelerator_for_widget(agr, "delete_mi", "Delete")
        self._add_accelerator_for_widget(agr, "tcm_modifytags", "<Control>t")
        self._add_accelerator_for_widget(agr, "view_closed", "<Control>F9")
        self._add_accelerator_for_widget(agr, "online_help", "F1")
        
=======
        self._add_accelerator_for_widget(agr, "new_subtask_mi",
            "<Control><Shift>n")
        self._add_accelerator_for_widget(agr, "done_mi", "<Control>d")
        self._add_accelerator_for_widget(agr, "dismiss_mi", "<Control>i")
        self._add_accelerator_for_widget(agr, "delete_mi", "Cancel")
        self._add_accelerator_for_widget(agr, "tcm_modifytags", "<Control>t")
        self._add_accelerator_for_widget(agr, "view_closed", "<Control>F9")
        self._add_accelerator_for_widget(agr, "online_help", "F1")

        edit_button = self.builder.get_object("edit_b")
        key, mod = gtk.accelerator_parse("<Control>e")
        edit_button.add_accelerator("clicked", agr, key, mod,
            gtk.ACCEL_VISIBLE)

>>>>>>> f99e5cae
        quickadd_field = self.builder.get_object("quickadd_field")
        key, mod = gtk.accelerator_parse("<Control>l")
        quickadd_field.add_accelerator("grab-focus", agr, key, mod,
            gtk.ACCEL_VISIBLE)

### HELPER FUNCTIONS ########################################################
    def open_preferences(self, widget):
        self.vmanager.open_preferences(self.config)
<<<<<<< HEAD
        
    def open_plugins(self, widget):
        self.vmanager.configure_plugins()
=======
>>>>>>> f99e5cae

    def open_edit_backends(self, widget):
        self.vmanager.open_edit_backends()

    def quit(self, widget=None):
        self.vmanager.close_browser()

    def on_window_state_event(self, widget, event, data=None):
        """ This event checks for the window state: maximized?
        and stores the state in self.config.max
        This is used to check the window state afterwards
        and maximize it if needed """
        mask = gtk.gdk.WINDOW_STATE_MAXIMIZED
        if widget.get_window().get_state() & mask == mask:
            self.config.set("max", True)
        else:
            self.config.set("max", False)

    def restore_state_from_conf(self):

#        # Extract state from configuration dictionary
#        if not "browser" in self.config:
#            #necessary to have the minimum width of the tag pane
#            # inferior to the "first run" width
#            self.builder.get_object("hpaned1").set_position(250)
#            return

        width = self.config.get('width')
        height = self.config.get('height')
        if width and height:
            self.window.resize(width, height)

        # checks for maximum size of window
        self.window.connect('window-state-event', self.on_window_state_event)
        if self.config.get("max"):
            self.window.maximize()

        xpos = self.config.get("x_pos")
        ypos = self.config.get("y_pos")
        if ypos and xpos:
            self.window.move(xpos, ypos)

        tag_pane = self.config.get("tag_pane")
        if not tag_pane:
            self.builder.get_object("view_sidebar").set_active(False)
            self.sidebar.hide()
        else:
            self.builder.get_object("view_sidebar").set_active(True)
            if not self.tagtreeview:
                self.init_tags_sidebar()
            self.sidebar.show()

        sidebar_width = self.config.get("sidebar_width")
        self.builder.get_object("hpaned1").set_position(sidebar_width)
        self.builder.get_object("hpaned1").connect('notify::position',
            self.on_sidebar_width)

        closed_task_pane = self.config.get("closed_task_pane")
        if not closed_task_pane:
            self.hide_closed_pane()
        else:
            self.show_closed_pane()

        botpos = self.config.get("bottom_pane_position")
        self.builder.get_object("vpaned1").set_position(botpos)
        self.builder.get_object("vpaned1").connect('notify::position',
            self.on_bottom_pane_position)

        toolbar = self.config.get("toolbar")
        if toolbar:
            self.builder.get_object("view_toolbar").set_active(1)
        else:
            self.toolbar.hide()
            self.builder.get_object("view_toolbar").set_active(False)

        quickadd_pane = self.config.get("quick_add")
        if quickadd_pane:
            self.builder.get_object("view_quickadd").set_active(True)
        else:
            self.quickadd_pane.hide()
            self.builder.get_object("view_quickadd").set_active(False)

        # Callbacks for sorting and restoring previous state
        model = self.vtree_panes['active'].get_model()
        model.connect('sort-column-changed', self.on_sort_column_changed)
        sort_column = self.config.get('tasklist_sort_column')
        sort_order = self.config.get('tasklist_sort_order')

        if sort_column and sort_order:
            sort_column, sort_order = int(sort_column), int(sort_order)
            model.set_sort_column_id(sort_column, sort_order)

        for path_s in self.config.get("collapsed_tasks"):
            #the tuple was stored as a string. we have to reconstruct it
            path = ()
            for p in path_s[1:-1].split(","):
                p = p.strip(" '")
                path += (p, )
            if path[-1] == '':
                path = path[:-1]
            self.vtree_panes['active'].collapse_node(path)

        for t in self.config.get("collapsed_tags"):
            #FIXME
            print "Collapsing tag %s not implememted in browser.py" %t
#            self.tagtreeview.set_collapsed_tags(toset)

        self.set_view(self.config.get("view"))

        def open_task(req, t):
            """ Open the task if loaded. Otherwise ask for next iteration """
            if req.has_task(t):
                self.vmanager.open_task(t)
                return False
            else:
                return True

        for t in self.config.get("opened_tasks"):
            gobject.idle_add(open_task, self.req, t)

    def do_toggle_workview(self):
        """ Switch between default and work view

        Updating tags is disabled while changing view. It consumes
        a lot of CPU cycles and the user does not see it. Afterwards,
        updating of tags is re-enabled and all tags are refreshed.

        Because workview can be switched from more than one button
        (currently toggle button and check menu item), we need to change
        status of others also. It invokes again this method =>
        a loop of signals.

        It is more flexible to have a dedicated variable
        (self.in_toggle_workview) which prevents that recursion. The other way
        how to solve this is to checking state of those two buttons and check
        if they are not the same. Adding another way may complicate things...
        """

        if self.in_toggle_workview:
            return

        self.in_toggle_workview = True
        self.tv_factory.disable_update_tags()

        if self.config.get('view') == 'workview':
            self.set_view('default')
        else:
            self.set_view('workview')

        if self.tagtree is not None:
            self.tv_factory.enable_update_tags()
            self.tagtree.refresh_all()

        self.in_toggle_workview = False

    def set_view(self, viewname):
        if viewname == 'default':
            self.activetree.unapply_filter('workview')
            workview = False
        elif viewname == 'workview':
            self.activetree.apply_filter('workview')
            workview = True
        else:
            raise Exception('Cannot set the view %s' %viewname)
        self.menu_view_workview.set_active(workview)
        self.toggle_workview.set_active(workview)
        #The config_set has to be after the toggle, else you will have a loop
        self.config.set('view', viewname)
        self.vtree_panes['active'].set_col_visible('startdate', not workview)

    def _update_window_title(self, nid=None, path=None, state_id=None):
        count = self.activetree.get_n_nodes()
        #Set the title of the window:
        parenthesis = ""
        if count == 0:
            parenthesis = _("no active tasks")
        else:
            parenthesis = ngettext("%(tasks)d active task", \
                                   "%(tasks)d active tasks", \
                                   count) % {'tasks': count}
        self.window.set_title("%s - "%parenthesis + info.NAME)

    def _add_page(self, notebook, label, page):
        notebook.append_page(page, label)
        if notebook.get_n_pages() > 1:
            notebook.set_show_tabs(True)
        page_num = notebook.page_num(page)
        notebook.set_tab_detachable(page, True)
        notebook.set_tab_reorderable(page, True)
        notebook.set_current_page(page_num)
        notebook.show_all()
        return page_num

    def _remove_page(self, notebook, page):
        if page:
            page.hide()
            notebook.remove(page)
        if notebook.get_n_pages() == 1:
            notebook.set_show_tabs(False)
        elif notebook.get_n_pages() == 0:
            notebook.hide()

### SIGNAL CALLBACKS ##########################################################
# Typically, reaction to user input & interactions with the GUI
#
    def register_filter_callback(self, cb):
        print "DEPRECATED function register_filter_callback."
        print "It is only dummy funnction now, ready for removing"

    def unregister_filter_callback(self, cb):
        print "DEPRECATED function unregister_filter_callback."
        print "It is only dummy funnction now, ready for removing"

    def on_sort_column_changed(self, model):
        sort_column, sort_order = model.get_sort_column_id()

        if sort_order == gtk.SORT_ASCENDING:
            sort_order = 0
        else:
            sort_order = 1

        self.config.set('tasklist_sort_column', sort_column)
        self.config.set('tasklist_sort_order', sort_order)

    def on_move(self, widget = None, data = None):
        xpos, ypos = self.window.get_position()
        self.config.set('x_pos', xpos)
        self.config.set('y_pos', ypos)

    def on_size_allocate(self, widget = None, data = None):
        width, height = self.window.get_size()
        self.config.set('width', width)
        self.config.set('height', height)

    def on_bottom_pane_position(self, widget, data = None):
        self.config.set('bottom_pane_position', widget.get_position())

    def on_sidebar_width(self, widget, data = None):
        self.config.set('sidebar_width', widget.get_position())

    def on_about_clicked(self, widget):
        """
        show the about dialog
        """
        self.about.show()

    def on_about_close(self, widget, response):
        """
        close the about dialog
        """
        self.about.hide()
        return True

    def on_tagcontext_deactivate(self, menushell):
        self.reset_cursor()

    def on_workview_toggled(self, widget):
        self.do_toggle_workview()

    def on_sidebar_toggled(self, widget):
        view_sidebar = self.builder.get_object("view_sidebar")
        if self.sidebar.get_property("visible"):
            view_sidebar.set_active(False)
            self.config.set("tag_pane", False)
            self.sidebar.hide()
        else:
            view_sidebar.set_active(True)
            if not self.tagtreeview:
                self.init_tags_sidebar()
            self.sidebar.show()
            self.config.set("tag_pane", True)

    def on_closed_toggled(self, widget):
        if widget.get_active():
            self.show_closed_pane()
        else:
            self.hide_closed_pane()

    def __create_closed_tree(self):
        closedtree = self.req.get_tasks_tree(name='closed', refresh=False)
        closedtree.apply_filter('closed', refresh=False)
        return closedtree

    def show_closed_pane(self):
        # The done/dismissed tasks treeview
        if not 'closed' in self.vtree_panes:
            ctree = self.__create_closed_tree()
            self.vtree_panes['closed'] = \
                         self.tv_factory.closed_tasks_treeview(ctree)
                    # Closed tasks TreeView
            self.vtree_panes['closed'].connect('row-activated', \
                self.on_edit_done_task)
            self.vtree_panes['closed'].connect('button-press-event', \
                self.on_closed_task_treeview_button_press_event)
            self.vtree_panes['closed'].connect('key-press-event', \
                self.on_closed_task_treeview_key_press_event)

            self.closed_selection = self.vtree_panes['closed'].get_selection()
            self.closed_selection.connect("changed",
                self.on_taskdone_cursor_changed)
            ctree.apply_filter(self.get_selected_tags()[0], refresh=True)
        if not self.closed_pane:
            self.closed_pane = gtk.ScrolledWindow()
            self.closed_pane.set_size_request(-1, 100)
            self.closed_pane.set_policy(gtk.POLICY_AUTOMATIC,
                gtk.POLICY_AUTOMATIC)
            self.closed_pane.add(self.vtree_panes['closed'])

        elif self.accessory_notebook.page_num(self.closed_pane) != -1:
            # Already contains the closed pane
            return

        self.add_page_to_accessory_notebook("Closed", self.closed_pane)
        self.builder.get_object("view_closed").set_active(True)
        self.config.set('closed_task_pane', True)

    def hide_closed_pane(self):
        #If we destroy completely the vtree, we cannot display it anymore
        #Check is to hide/show the closed task pane multiple times.
        #I let this code commented for now because it might be useful
        #for performance reason, to really destroy the view when we don't
        #display it. (Lionel, 17092010)
#        if self.vtree_panes.has_key('closed'):
#            self.vtree_panes['closed'].set_model(None)
#            del self.vtree_panes['closed']
        self.remove_page_from_accessory_notebook(self.closed_pane)
        self.builder.get_object("view_closed").set_active(False)
        self.config.set('closed_task_pane', False)

    def on_toolbar_toggled(self, widget):
        if widget.get_active():
            self.toolbar.show()
            self.config.set('toolbar', True)
        else:
            self.toolbar.hide()
            self.config.set('toolbar', False)

    def on_toggle_quickadd(self, widget):
        if widget.get_active():
            self.quickadd_pane.show()
            self.config.set('quick_add', True)
        else:
            self.quickadd_pane.hide()
            self.config.set('quick_add', False)

    def on_task_expanded(self, sender, tid):
        colt = self.config.get("collapsed_tasks")
        if tid in colt:
            colt.remove(tid)

    def on_task_collapsed(self, sender, tid):
        colt = self.config.get("collapsed_tasks")
        if tid not in colt:
            colt.append(str(tid))

    def on_quickadd_activate(self, widget):
        """ Add a new task from quickadd toolbar """
        text = unicode(self.quickadd_entry.get_text())
        text = text.strip()
        if text:
            tags = self.get_selected_tags(nospecial=True)

            # We will select quick-added task in browser.
            # This has proven to be quite complex and deserves an explanation.
            # We register a callback on the sorted treemodel that we're
            # displaying, which is a TreeModelSort. When a row gets added,
            # we're notified of it.
            # We have to verify that that row belongs to the task we should
            # select. So, we have to wait for the task to be created, and then
            # wait for its tid to show up (invernizzi)
            def select_next_added_task_in_browser(treemodelsort, path,
                iter, self):

                def selecter(treemodelsort, path, iter, self):
                    self.__last_quick_added_tid_event.wait()
                    treeview = self.vtree_panes['active']
                    tid = self.activetree.get_node_for_path(path)
                    if self.__last_quick_added_tid == tid:
                        #this is the correct task
                        treemodelsort.disconnect(
                            self.__quick_add_select_handle)
                        selection = treeview.get_selection()
                        selection.unselect_all()
                        selection.select_path(path)

                #It cannot be another thread than the main gtk thread !
                gobject.idle_add(selecter, treemodelsort, path, iter, self)
            #event that is set when the new task is created
            self.__last_quick_added_tid_event = threading.Event()
            self.__quick_add_select_handle = \
                    self.vtree_panes['active'].get_model().connect(
                        "row-inserted", select_next_added_task_in_browser,
                        self)
            task = self.req.new_task(newtask=True)
            self.__last_quick_added_tid = task.get_id()
            self.__last_quick_added_tid_event.set()
            task.set_complex_title(text, tags=tags)
            self.quickadd_entry.set_text('')

            #signal the event for the plugins to catch
            gobject.idle_add(self.emit, "task-added-via-quick-add",
                             task.get_id())
        else:
            #if no text is selected, we open the currently selected task
            nids = self.vtree_panes['active'].get_selected_nodes()
            for nid in nids:
                self.vmanager.open_task(nid)

    def on_quickadd_iconpress(self, widget, icon, event):
        """ Clear the text in quickadd field by clicking on 'clear' icon """
        if icon == gtk.ENTRY_ICON_SECONDARY:
            self.quickadd_entry.set_text('')

    def on_tag_treeview_button_press_event(self, treeview, event):
        """
        deals with mouse click event on the tag tree
        """
        Log.debug("Received button event #%d at %d, %d" % (
            event.button, event.x, event.y))
        if event.button == 3:
            x = int(event.x)
            y = int(event.y)
            time = event.time
            pthinfo = treeview.get_path_at_pos(x, y)
            if pthinfo is not None:
                path, col, cellx, celly = pthinfo #pylint: disable-msg=W0612
                treeview.grab_focus()
                # The location we want the cursor to return to
                # after we're done.
                self.previous_cursor = treeview.get_cursor()
                # For use in is_task_visible
                self.previous_tag = self.get_selected_tags()
                # Let's us know that we're working on a tag.
                self.tag_active = True

                # This location is stored in case we need to work with it
                # later on.
                self.target_cursor = path, col
                treeview.set_cursor(path, col, 0)
                #the nospecial=True disable right clicking for special tags
                selected_tags = self.get_selected_tags(nospecial=True)
                selected_search = self.get_selected_search()
                #popup menu for searches
                if selected_search is not None:
                    my_tag = self.req.get_tag(selected_search)
                    self.tagpopup.set_tag(my_tag)
                    self.tagpopup.popup(None, None, None, event.button, time)
                elif len(selected_tags) > 0:
                    # Then we are looking at single, normal tag rather than
                    # the special 'All tags' or 'Tasks without tags'. We only
                    # want to popup the menu for normal tags.
                    my_tag = self.req.get_tag(selected_tags[0])
                    self.tagpopup.set_tag(my_tag)
                    self.tagpopup.popup(None, None, None, event.button, time)
                else:
                    self.reset_cursor()
            return True

    def on_tag_treeview_key_press_event(self, treeview, event):
        keyname = gtk.gdk.keyval_name(event.keyval)
        is_shift_f10 = (keyname == "F10" and
            event.get_state() & gtk.gdk.SHIFT_MASK)
        if is_shift_f10 or keyname == "Menu":
            selected_tags = self.get_selected_tags(nospecial=True)
            selected_search = self.get_selected_search()
            #popup menu for searches
            if selected_search is not None:
                self.searchpopup.popup(None, None, None, 0, event.time)
            elif len(selected_tags) > 0:
                # Then we are looking at single, normal tag rather than
                # the special 'All tags' or 'Tasks without tags'. We only
                # want to popup the menu for normal tags.
                selected_tag = self.req.get_tag(selected_tags[0])
                self.tagpopup.set_tag(selected_tag)
                self.tagpopup.popup(None, None, None, 0, event.time)
            else:
                self.reset_cursor()
            return True

    def on_task_treeview_button_press_event(self, treeview, event):
        """ Pop up context menu on right mouse click in the main
        task tree view """
        Log.debug("Received button event #%d at %d,%d" % (
            event.button, event.x, event.y))
        if event.button == 3:
            x = int(event.x)
            y = int(event.y)
            time = event.time
            pthinfo = treeview.get_path_at_pos(x, y)
            if pthinfo is not None:
                path, col, cellx, celly = pthinfo
                selection = treeview.get_selection()
                if selection.count_selected_rows() > 0:
                    if not selection.path_is_selected(path):
                        treeview.set_cursor(path, col, 0)
                else:
                    treeview.set_cursor(path, col, 0)
                treeview.grab_focus()
                self.taskpopup.popup(None, None, None, event.button, time)
            return True

    def on_task_treeview_key_press_event(self, treeview, event):
        keyname = gtk.gdk.keyval_name(event.keyval)
        is_shift_f10 = (keyname == "F10" and
            event.get_state() & gtk.gdk.SHIFT_MASK)

        if keyname == "Delete":
            self.on_delete_tasks()
            return True
        elif is_shift_f10 or keyname == "Menu":
            self.taskpopup.popup(None, None, None, 0, event.time)
            return True

    def on_closed_task_treeview_button_press_event(self, treeview, event):
        if event.button == 3:
            x = int(event.x)
            y = int(event.y)
            time = event.time
            pthinfo = treeview.get_path_at_pos(x, y)
            if pthinfo is not None:
                path, col, cellx, celly = pthinfo
                treeview.grab_focus()
                treeview.set_cursor(path, col, 0)
                self.ctaskpopup.popup(None, None, None, event.button, time)
            return True

    def on_closed_task_treeview_key_press_event(self, treeview, event):
        keyname = gtk.gdk.keyval_name(event.keyval)
        is_shift_f10 = (keyname == "F10" and
            event.get_state() & gtk.gdk.SHIFT_MASK)

        if keyname == "Delete":
            self.on_delete_tasks()
            return True
        elif is_shift_f10 or keyname == "Menu":
            self.ctaskpopup.popup(None, None, None, 0, event.time)
            return True

    def on_add_task(self, widget, status=None):
        tags = [tag for tag in self.get_selected_tags() if tag.startswith('@')]
        task = self.req.new_task(tags=tags, newtask=True)
        uid = task.get_id()
        if status:
            task.set_status(status)
        self.vmanager.open_task(uid, thisisnew=True)

    def on_add_subtask(self, widget):
        uid = self.get_selected_task()
        if uid:
            zetask = self.req.get_task(uid)
            tags = [t.get_name() for t in zetask.get_tags()]
            task = self.req.new_task(tags=tags, newtask=True)
            #task.add_parent(uid)
            zetask.add_child(task.get_id())
            self.vmanager.open_task(task.get_id(), thisisnew=True)

    def on_edit_active_task(self, widget, row=None, col=None):
        tid = self.get_selected_task()
        if tid:
            self.vmanager.open_task(tid)

    def on_edit_done_task(self, widget, row=None, col=None):
        tid = self.get_selected_task('closed')
        if tid:
            self.vmanager.open_task(tid)

    def on_delete_tasks(self, widget=None, tid=None):
        #If we don't have a parameter, then take the selection in the treeview
        if not tid:
            #tid_to_delete is a [project,task] tuple
            tids_todelete = self.get_selected_tasks()
            if not tids_todelete:
                return
        else:
            tids_todelete = [tid]
        Log.debug("going to delete %s" % tids_todelete)
        self.vmanager.ask_delete_tasks(tids_todelete)

    def update_start_date(self, widget, new_start_date):
        tasks = [self.req.get_task(uid)
            for uid in self.get_selected_tasks()
            if uid is not None]

        start_date = Date.parse(new_start_date)

        #FIXME: If the task dialog is displayed, refresh its start_date widget
        for task in tasks:
            task.set_start_date(start_date)

    def on_mark_as_started(self, widget):
        self.update_start_date(widget, "today")

    def on_start_for_tomorrow(self, widget):
        self.update_start_date(widget, "tomorrow")

    def on_start_for_next_week(self, widget):
        self.update_start_date(widget, "next week")

    def on_start_for_next_month(self, widget):
        self.update_start_date(widget, "next month")

    def on_start_for_next_year(self, widget):
        self.update_start_date(widget, "next year")

    def on_start_clear(self, widget):
        self.update_start_date(widget, None)

    def update_due_date(self, widget, new_due_date):
        tasks = [self.req.get_task(uid)
            for uid in self.get_selected_tasks()
            if uid is not None]

        due_date = Date.parse(new_due_date)

        #FIXME: If the task dialog is displayed, refresh its due_date widget
        for task in tasks:
            task.set_due_date(due_date)

    def on_set_due_today(self, widget):
        self.update_due_date(widget, "today")

    def on_set_due_tomorrow(self, widget):
        self.update_due_date(widget, "tomorrow")

    def on_set_due_next_week(self, widget):
        self.update_due_date(widget, "next week")

    def on_set_due_next_month(self, widget):
        self.update_due_date(widget, "next month")

    def on_set_due_next_year(self, widget):
        self.update_due_date(widget, "next year")

    def on_set_due_now(self, widget):
        self.update_due_date(widget, "now")

    def on_set_due_soon(self, widget):
        self.update_due_date(widget, "soon")

    def on_set_due_someday(self, widget):
        self.update_due_date(widget, "someday")

    def on_set_due_clear(self, widget):
        self.update_due_date(widget, None)

    def on_modify_tags(self, widget):
        """ Run Modify Tags dialog on selected tasks """
        tasks = self.get_selected_tasks()
        self.modifytags_dialog.modify_tags(tasks)

    def close_all_task_editors(self, task_id):
        """ Including editors of subtasks """
        all_subtasks = []

        def trace_subtasks(root):
            all_subtasks.append(root)
            for i in root.get_subtasks():
                if i not in all_subtasks:
                    trace_subtasks(i)

        trace_subtasks(self.req.get_task(task_id))

        for task in all_subtasks:
            self.vmanager.close_task(task.get_id())

    def on_mark_as_done(self, widget):
        tasks_uid = [uid for uid in self.get_selected_tasks()
                        if uid is not None]
        if len(tasks_uid) == 0:
            return
        tasks = [self.req.get_task(uid) for uid in tasks_uid]
        tasks_status = [task.get_status() for task in tasks]
        for uid, task, status in zip(tasks_uid, tasks, tasks_status):
            if status == Task.STA_DONE:
                # Marking as undone
                task.set_status(Task.STA_ACTIVE)
                # Parents of that task must be updated - not to be shown
                # in workview, update children count, etc.
                for parent_id in task.get_parents():
                    parent = self.req.get_task(parent_id)
                    parent.modified()
            else:
                task.set_status(Task.STA_DONE)
                self.close_all_task_editors(uid)

    def on_dismiss_task(self, widget):
        tasks_uid = [uid for uid in self.get_selected_tasks()
                        if uid is not None]
        if len(tasks_uid) == 0:
            return
        tasks = [self.req.get_task(uid) for uid in tasks_uid]
        tasks_status = [task.get_status() for task in tasks]
        for uid, task, status in zip(tasks_uid, tasks, tasks_status):
            if status == Task.STA_DISMISSED:
                task.set_status(Task.STA_ACTIVE)
            else:
                task.set_status(Task.STA_DISMISSED)
                self.close_all_task_editors(uid)

    def apply_filter_on_panes(self, filter_name):
        """ Apply filters for every pane: active tasks, closed tasks """
        for pane in self.vtree_panes:
            vtree = self.req.get_tasks_tree(name=pane, refresh=False)
            vtree.reset_filters(refresh=False, transparent_only=True)
            vtree.apply_filter(filter_name, refresh=True)

    def on_select_tag(self, widget=None, row=None, col=None):
        """
        callback for when selecting an element of the tagtree (left sidebar)
        """
        # FIXME add support for multiple selection of tags in future

        # When enable_update_tags we should update all tags to match
        # the current state. However, applying tag filter does not influence
        # other tags, because of transparent filter. Therefore there is no
        # self.tagree.refresh_all() => a significant optimization!
        # See do_toggle_workview()
        self.tv_factory.disable_update_tags()

        #When you click on a tag, you want to unselect the tasks
        taglist = self.get_selected_tags()
        if len(taglist) > 0:
            tagname = taglist[0]
            self.apply_filter_on_panes(tagname)

            # In case of search tag, set query in quickadd for
            # refining search query
            tag = self.req.get_tag(tagname)
            if tag.is_search_tag():
                self.quickadd_entry.set_text(tag.get_attribute("query"))

        self.tv_factory.enable_update_tags()

    def on_taskdone_cursor_changed(self, selection=None):
        """Called when selection changes in closed task view.

        Changes the way the selected task is displayed.
        """
        settings_done = {"label": GnomeConfig.MARK_DONE,
                         "tooltip": GnomeConfig.MARK_DONE_TOOLTIP,
                         "icon-name": "gtg-task-done"}
        settings_undone = {"label": GnomeConfig.MARK_UNDONE,
                           "tooltip": GnomeConfig.MARK_UNDONE_TOOLTIP,
                           "icon-name": "gtg-task-undone"}
        settings_dismiss = {"label": GnomeConfig.MARK_DISMISS,
                           "tooltip": GnomeConfig.MARK_DISMISS_TOOLTIP,
                           "icon-name": "gtg-task-dismiss"}
        settings_undismiss = {"label": GnomeConfig.MARK_UNDISMISS,
                              "tooltip": GnomeConfig.MARK_UNDISMISS_TOOLTIP,
                              "icon-name": "gtg-task-undismiss"}

        def update_button(button, settings):
            button.set_icon_name(settings["icon-name"])
            button.set_label(settings["label"])

        def update_menu_item(menu_item, settings):
            image = gtk.image_new_from_icon_name(settings["icon-name"], 16)
            image.set_pixel_size(16)
            image.show()
            menu_item.set_image(image)
            menu_item.set_label(settings["label"])

        #We unselect all in the active task view
        #Only if something is selected in the closed task list
        #And we change the status of the Done/dismiss button
        update_button(self.donebutton, settings_done)
        update_menu_item(self.done_mi, settings_done)
        update_button(self.dismissbutton, settings_dismiss)
        update_menu_item(self.dismiss_mi, settings_dismiss)
        if selection.count_selected_rows() > 0:
            tid = self.get_selected_task('closed')
            task = self.req.get_task(tid)
            self.vtree_panes['active'].get_selection().unselect_all()
            if task.get_status() == "Dismiss":
                self.builder.get_object(
                    "ctcm_mark_as_not_done").set_sensitive(False)
                self.builder.get_object("ctcm_undismiss").set_sensitive(True)
                update_button(self.dismissbutton, settings_undismiss)
                update_menu_item(self.dismiss_mi, settings_undismiss)
            else:
                self.builder.get_object(
                    "ctcm_mark_as_not_done").set_sensitive(True)
                self.builder.get_object(
                    "ctcm_undismiss").set_sensitive(False)
                update_button(self.donebutton, settings_undone)
                update_menu_item(self.done_mi, settings_undone)
        self.update_buttons_sensitivity()

    def on_task_cursor_changed(self, selection=None):
        """Called when selection changes in the active task view.

        Changes the way the selected task is displayed.
        """
        #We unselect all in the closed task view
        #Only if something is selected in the active task list
        self.donebutton.set_icon_name("gtg-task-done")
        self.dismissbutton.set_icon_name("gtg-task-dismiss")
        if selection.count_selected_rows() > 0:
            if 'closed' in self.vtree_panes:
                self.vtree_panes['closed'].get_selection().unselect_all()
            self.donebutton.set_label(GnomeConfig.MARK_DONE)
            self.donebutton.set_tooltip_text(GnomeConfig.MARK_DONE_TOOLTIP)
            self.dismissbutton.set_label(GnomeConfig.MARK_DISMISS)
        self.update_buttons_sensitivity()

    def on_close(self, widget=None):
        """Closing the window."""
        #Saving is now done in main.py
        self.quit()

    #using dummy parameters that are given by the signal
    def update_buttons_sensitivity(self, a=None, b=None, c=None):
        enable = self.selection.count_selected_rows()
        if 'closed' in self.vtree_panes:
            enable += self.closed_selection.count_selected_rows() > 0
        self.edit_mi.set_sensitive(enable)
        self.new_subtask_mi.set_sensitive(enable)
        self.done_mi.set_sensitive(enable)
        self.dismiss_mi.set_sensitive(enable)
        self.delete_mi.set_sensitive(enable)
        self.donebutton.set_sensitive(enable)
        self.dismissbutton.set_sensitive(enable)
        self.deletebutton.set_sensitive(enable)

### PUBLIC METHODS #########################################################
    def get_selected_task(self, tv=None):
        """
        Returns the'uid' of the selected task, if any.
        If multiple tasks are selected, returns only the first and
        takes care of selecting only that (unselecting the others)

        @param tv: The tree view to find the selected task in. Defaults to
            the task_tview.
        """
        ids = self.get_selected_tasks(tv)
        if len(ids) > 0:
            #FIXME: we should also unselect all the others
            return ids[0]
        else:
            return None

    def get_selected_tasks(self, tv=None):
        """
        Returns a list of 'uids' of the selected tasks, and the corresponding
        iters

        @param tv: The tree view to find the selected task in. Defaults to
            the task_tview.
        """
        #FIXME Why we have active as back case? is that so? Study this code
        selected = []
        if tv:
            selected = self.vtree_panes[tv].get_selected_nodes()
        else:
            if 'active' in self.vtree_panes:
                selected = self.vtree_panes['active'].get_selected_nodes()
            for i in self.vtree_panes:
                if len(selected) == 0:
                    selected = self.vtree_panes[i].get_selected_nodes()
        return selected

    #If nospecial=True, only normal @tag are considered
    def get_selected_tags(self, nospecial=False):
        """
        Returns the selected nodes from the tagtree

        @param nospecial: doesn't return tags that do not stat with
        """
        taglist = []
        if self.tagtreeview:
            taglist = self.tagtreeview.get_selected_nodes()
        #If no selection, we display all
        if not nospecial and (not taglist or len(taglist) < 0):
            taglist = ['gtg-tags-all']
        if nospecial:
            for t in list(taglist):
                if not t.startswith('@'):
                    taglist.remove(t)
        return taglist

    def reset_cursor(self):
        """ Returns the cursor to the tag that was selected prior
            to any right click action. Should be used whenever we're done
            working with any tag through a right click menu action.
            """
        if self.tag_active:
            self.tag_active = False
            path, col = self.previous_cursor
            if self.tagtreeview:
                self.tagtreeview.set_cursor(path, col, 0)

    def set_target_cursor(self):
        """ Selects the last tag to be right clicked.

            We need this because the context menu will deactivate
            (and in turn, call reset_cursor()) before, for example, the color
            picker dialog begins. Should be used at the beginning of any tag
            editing function to remind the user which tag they're working with.
            """
        if not self.tag_active:
            self.tag_active = True
            path, col = self.target_cursor
            if self.tagtreeview:
                self.tagtreeview.set_cursor(path, col, 0)

    def add_page_to_sidebar_notebook(self, icon, page):
        """Adds a new page tab to the left panel.  The tab will
        be added as the last tab.  Also causes the tabs to be
        shown if they're not.
        @param icon: a gtk.Image picture to display on the tab
        @param page: gtk.Frame-based panel to be added
        """
        return self._add_page(self.sidebar_notebook, icon, page)

    def add_page_to_main_notebook(self, title, page):
        """Adds a new page tab to the top right main panel.  The tab
        will be added as the last tab.  Also causes the tabs to be
        shown.
        @param title: Short text to use for the tab label
        @param page: gtk.Frame-based panel to be added
        """
        return self._add_page(self.main_notebook, gtk.Label(title), page)

    def add_page_to_accessory_notebook(self, title, page):
        """Adds a new page tab to the lower right accessory panel.  The
        tab will be added as the last tab.  Also causes the tabs to be
        shown.
        @param title: Short text to use for the tab label
        @param page: gtk.Frame-based panel to be added
        """
        return self._add_page(self.accessory_notebook, gtk.Label(title), page)

    def remove_page_from_sidebar_notebook(self, page):
        """Removes a new page tab from the left panel.  If this leaves
        only one tab in the notebook, the tab selector will be hidden.
        @param page: gtk.Frame-based panel to be removed
        """
        return self._remove_page(self.sidebar_notebook, page)

    def remove_page_from_main_notebook(self, page):
        """Removes a new page tab from the top right main panel.  If
        this leaves only one tab in the notebook, the tab selector will
        be hidden.
        @param page: gtk.Frame-based panel to be removed
        """
        return self._remove_page(self.main_notebook, page)

    def remove_page_from_accessory_notebook(self, page):
        """Removes a new page tab from the lower right accessory panel.
        If this leaves only one tab in the notebook, the tab selector
        will be hidden.
        @param page: gtk.Frame-based panel to be removed
        """
        return self._remove_page(self.accessory_notebook, page)

    def hide(self):
        """ Hides the task browser """
        self.browser_shown = False
        self.window.hide()
        gobject.idle_add(self.emit, "visibility-toggled")

    def show(self):
        """ Unhides the TaskBrowser """
        self.browser_shown = True
        #redraws the GDK window, bringing it to front
        self.window.show()
        self.window.present()
        self.window.grab_focus()
        self.quickadd_entry.grab_focus()
        gobject.idle_add(self.emit, "visibility-toggled")

    def iconify(self):
        """ Minimizes the TaskBrowser """
        self.window.iconify()

    def is_visible(self):
        """ Returns true if window is shown or false if hidden. """
        return self.window.get_property("visible")

    def is_active(self):
        """ Returns true if window is the currently active window """
        return self.window.get_property("is-active")

    def get_builder(self):
        return self.builder

    def get_window(self):
        return self.window

    def get_active_tree(self):
        '''
        Returns the browser tree with all the filters applied. The tasks in
        the tree are the same as the ones shown in the browser current view
        '''
        return self.activetree

    def get_closed_tree(self):
        '''
        Returns the browser tree with all the filters applied. The tasks in
        the tree are the same as the ones shown in the browser current closed
        view.
        '''
        return self.__create_closed_tree()

    def is_shown(self):
        return self.browser_shown

## BACKENDS RELATED METHODS ##################################################
    def on_backend_failed(self, sender, backend_id, error_code):
        """
        Signal callback.
        When a backend fails to work, loads a gtk.Infobar to alert the user

        @param sender: not used, only here for signal compatibility
        @param backend_id: the id of the failing backend
        @param error_code: a backend error code, as specified
            in BackendsSignals
        """
        infobar = self._new_infobar(backend_id)
        infobar.set_error_code(error_code)

    def on_backend_needing_interaction(self, sender, backend_id, description, \
                                       interaction_type, callback):
        '''
        Signal callback.
        When a backend needs some kind of feedback from the user,
        loads a gtk.Infobar to alert the user.
        This is used, for example, to request confirmation after authenticating
        via OAuth.

        @param sender: not used, only here for signal compatibility
        @param backend_id: the id of the failing backend
        @param description: a string describing the interaction needed
        @param interaction_type: a string describing the type of interaction
                                 (yes/no, only confirm, ok/cancel...)
        @param callback: the function to call when the user provides the
                         feedback
        '''
        infobar = self._new_infobar(backend_id)
        infobar.set_interaction_request(description, interaction_type,
            callback)

    def __remove_backend_infobar(self, child, backend_id):
        '''
        Helper function to remove an gtk.Infobar related to a backend

        @param child: a gtk.Infobar
        @param backend_id: the id of the backend which gtk.Infobar should be
                            removed.
        '''
        if isinstance(child, CustomInfoBar) and\
            child.get_backend_id() == backend_id:
            if self.vbox_toolbars:
                self.vbox_toolbars.remove(child)

    def remove_backend_infobar(self, sender, backend_id):
        '''
        Signal callback.
        Deletes the gtk.Infobars related to a backend

        @param sender: not used, only here for signal compatibility
        @param backend_id: the id of the backend which gtk.Infobar should be
                            removed.
        '''
        backend = self.req.get_backend(backend_id)
        if not backend or (backend and backend.is_enabled()):
            #remove old infobar related to backend_id, if any
            if self.vbox_toolbars:
                self.vbox_toolbars.foreach(self.__remove_backend_infobar, \
                                       backend_id)

    def _new_infobar(self, backend_id):
        '''
        Helper function to create a new infobar for a backend

        @param backend_id: the backend for which we're creating the infobar
        @returns gtk.Infobar: the created infobar
        '''
        #remove old infobar related to backend_id, if any
        if not self.vbox_toolbars:
            return
        self.vbox_toolbars.foreach(self.__remove_backend_infobar, backend_id)
        #add a new one
        infobar = CustomInfoBar(self.req, self, self.vmanager, backend_id)
        self.vbox_toolbars.pack_start(infobar, True)
        return infobar

#### SEARCH RELATED STUFF #####################################################
    def get_selected_search(self):
        """ return just one selected view """
        if self.tagtreeview:
            tags = self.tagtreeview.get_selected_nodes()
            if len(tags)>0:
                tag = self.tagtree.get_node(tags[0])
                if tag.is_search_tag():
                    return tags[0]
        return None

    def _init_search_completion(self):
        """ Initialize search completion """
        self.search_completion = self.builder.get_object(
            "quickadd_entrycompletion")
        self.quickadd_entry.set_completion(self.search_completion)

        self.search_possible_actions = {
            'add': _("Add Task"),
            'open': _("Open Task"),
            'search': _("Search"),
        }

        self.search_actions = []

        self.search_complete_store = gtk.ListStore(str)
        for tagname in self.req.get_all_tags():
            # only for regular tags
            if tagname.startswith("@"):
                self.search_complete_store.append([tagname])

        for command in SEARCH_COMMANDS:
            self.search_complete_store.append([command])

        self.search_completion.set_model(self.search_complete_store)
        self.search_completion.set_text_column(0)

    def on_quickadd_changed(self, editable):
        """ Decide which actions are allowed with the current query """
        # delete old actions
        for i in range(len(self.search_actions)):
            self.search_completion.delete_action(0)

        self.search_actions = []
        new_actions = []
        query = self.quickadd_entry.get_text()
        query=query.strip()
        if query:
            if self.req.get_task_id(query) is not None:
                new_actions.append('open')
            else:
                new_actions.append('add')

            # Is query parsable?
            try:
                parse_search_query(query)
                new_actions.append('search')
            except InvalidQuery:
                pass

            # Add new order of actions
            for aid, name in enumerate(new_actions):
                action = self.search_possible_actions[name]
                self.search_completion.insert_action_markup(aid, action)
                self.search_actions.append(name)

    def expand_search_tag(self):
        """ For some unknown reason, search tag is not expanded correctly and
        it must be done manually """
        if self.tagtreeview is not None:
            model = self.tagtreeview.get_model()
            search_iter = model.my_get_iter((CoreConfig.SEARCH_TAG, ))
            search_path = model.get_path(search_iter)
            self.tagtreeview.expand_row(search_path, False)

    def on_entrycompletion_action_activated(self, completion, index):
        """ Executes action from completition of quickadd toolbar """
        action = self.search_actions[index]
        if action == 'add':
            self.on_quickadd_activate(None)
        elif action == 'open':
            task_title = self.quickadd_entry.get_text()
            task_id = self.req.get_task_id(task_title)
            self.vmanager.open_task(task_id)
            self.quickadd_entry.set_text('')
        elif action == 'search':
            query = self.quickadd_entry.get_text()
            # ! at the beginning is reserved keyword for liblarch
            if query.startswith('!'):
                label = '_' + query
            else:
                label = query

            # find possible name collisions
            name, number = label, 1
            already_search = False
            while True:
                tag = self.req.get_tag(name)
                if tag is None:
                    break

                if tag.is_search_tag() and tag.get_attribute("query") == query:
                    already_search = True
                    break

                # this name is used, adding number
                number += 1
                name = label + ' ' + str(number)

            if not already_search:
                tag = self.req.new_search_tag(name, query)

            # Apply new search right now
            if self.tagtreeview is not None:
                # Select new search in tagsidebar and apply it

                # Make sure search tag parent is expanded
                # (otherwise selection does not work)
                self.expand_search_tag()

                # Get iterator for new search tag
                model = self.tagtreeview.get_model()
                path = self.tagtree.get_paths_for_node(tag.get_id())[0]
                tag_iter = model.my_get_iter(path)

                # Select only it and apply filters on top of that
                selection = self.tagtreeview.get_selection()
                selection.unselect_all()
                selection.select_iter(tag_iter)
                self.on_select_tag()
            else:
                self.apply_filter_on_panes(name)<|MERGE_RESOLUTION|>--- conflicted
+++ resolved
@@ -388,8 +388,8 @@
         self._add_accelerator_for_widget(agr, "edit_undo", "<Control>z")
         self._add_accelerator_for_widget(agr, "edit_redo", "<Control>y")
         self._add_accelerator_for_widget(agr, "new_task_mi", "<Control>n")
-<<<<<<< HEAD
-        self._add_accelerator_for_widget(agr, "new_subtask_mi", "<Control><Shift>n")
+        self._add_accelerator_for_widget(agr, "new_subtask_mi",
+            "<Control><Shift>n")
         self._add_accelerator_for_widget(agr, "edit_mi", "Return")
         self._add_accelerator_for_widget(agr, "done_mi", "<Control>d")
         self._add_accelerator_for_widget(agr, "dismiss_mi", "<Control>i")
@@ -397,23 +397,7 @@
         self._add_accelerator_for_widget(agr, "tcm_modifytags", "<Control>t")
         self._add_accelerator_for_widget(agr, "view_closed", "<Control>F9")
         self._add_accelerator_for_widget(agr, "online_help", "F1")
-        
-=======
-        self._add_accelerator_for_widget(agr, "new_subtask_mi",
-            "<Control><Shift>n")
-        self._add_accelerator_for_widget(agr, "done_mi", "<Control>d")
-        self._add_accelerator_for_widget(agr, "dismiss_mi", "<Control>i")
-        self._add_accelerator_for_widget(agr, "delete_mi", "Cancel")
-        self._add_accelerator_for_widget(agr, "tcm_modifytags", "<Control>t")
-        self._add_accelerator_for_widget(agr, "view_closed", "<Control>F9")
-        self._add_accelerator_for_widget(agr, "online_help", "F1")
-
-        edit_button = self.builder.get_object("edit_b")
-        key, mod = gtk.accelerator_parse("<Control>e")
-        edit_button.add_accelerator("clicked", agr, key, mod,
-            gtk.ACCEL_VISIBLE)
-
->>>>>>> f99e5cae
+
         quickadd_field = self.builder.get_object("quickadd_field")
         key, mod = gtk.accelerator_parse("<Control>l")
         quickadd_field.add_accelerator("grab-focus", agr, key, mod,
@@ -422,12 +406,9 @@
 ### HELPER FUNCTIONS ########################################################
     def open_preferences(self, widget):
         self.vmanager.open_preferences(self.config)
-<<<<<<< HEAD
         
     def open_plugins(self, widget):
         self.vmanager.configure_plugins()
-=======
->>>>>>> f99e5cae
 
     def open_edit_backends(self, widget):
         self.vmanager.open_edit_backends()
