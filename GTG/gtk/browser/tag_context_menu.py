--- conflicted
+++ resolved
@@ -31,16 +31,9 @@
 
 from GTG import _
 
-<<<<<<< HEAD
+
 class TagContextMenu(Gtk.Menu): # pylint: disable-msg=R0904
-    """
-    Context menu fo the tag i the sidebar
-    """
-=======
-
-class TagContextMenu(gtk.Menu): # pylint: disable-msg=R0904
     """Context menu fo the tag i the sidebar"""
->>>>>>> 8a9a0eeb
 
     def __init__(self, req, vmanager, tag=None):
         Gtk.Menu.__init__(self)
