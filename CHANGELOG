--- conflicted
+++ resolved
@@ -1,3 +1,4 @@
+    * Deleting a task will also delete all subtasks by Mikkel Kjær Jensen
     * Empty new tasks are deleted when editor is closed
     * lot of bug fixed in the editor while playing with subtasks
     * Works well with the "text besides icon" GNOME option
@@ -18,11 +19,7 @@
     * DBus interface by Ryan Paul
     * Remove the 'Delete' button from the toolbar by Jonathan Lange
     * Fix a spelling mistake in the manpage by Jonathan Lange
-<<<<<<< HEAD
-    * Deleting a task will also delete all subtasks by Mikkel Kjær Jensen
-=======
-    * Allow quickadd of capitalized date by remy@frerebeau.org 
->>>>>>> ab4658a6
+    * Allow quickadd of capitalized date by remy@frerebeau.org
 
 2009-07-04 Getting Things GNOME! 0.1.2
     * Available in 18 languages, with 12 languages being more than 99% translated
