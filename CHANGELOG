--- conflicted
+++ resolved
@@ -1,9 +1,7 @@
-<<<<<<< HEAD
-=======
 ????-??-?? Getting Things GNOME! 0.3.2
     * Fix for bug #1261456: Adding a tag with '&' causes ExpatError, by Parin Porecha
     * Fix for bug #1222976: Can't clear a search, by Nimit Shah
->>>>>>> a8c00ef1
+
 2013-11-24 Getting Things GNOME! 0.3.1
     * Fix for bug #1024473: Have 'Show Main Window' in notification area, by Antonio Roquentin
     * Fix for bug #1043457: gtcli search returns closed tasks, by Nimit Shah
